--- conflicted
+++ resolved
@@ -126,17 +126,12 @@
                 max_fuzz_dictionary_addresses: 10_000,
                 max_fuzz_dictionary_values: 10_000,
             },
+            shrink_sequence: true,
         },
-<<<<<<< HEAD
-        shrink_sequence: true,
-    },
-};
-=======
         inline_fuzz: Default::default(),
         inline_invariant: Default::default(),
     }
 }
->>>>>>> f3c20d56
 
 pub fn manifest_root() -> PathBuf {
     let mut root = Path::new(env!("CARGO_MANIFEST_DIR"));
