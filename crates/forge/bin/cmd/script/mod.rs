use self::{build::BuildOutput, runner::ScriptRunner};
use super::{build::BuildArgs, retry::RetryArgs};
use alloy_dyn_abi::FunctionExt;
use alloy_json_abi::{Function, InternalType, JsonAbi};
use alloy_primitives::{Address, Bytes, Log, U256, U64};
use alloy_rpc_types::request::TransactionRequest;
use clap::{Parser, ValueHint};
use dialoguer::Confirm;
use ethers_providers::{Http, Middleware};
use eyre::{ContextCompat, Result, WrapErr};
use forge::{
    backend::Backend,
    debug::DebugArena,
    decode::decode_console_logs,
    opts::EvmOpts,
    traces::{
        identifier::{EtherscanIdentifier, LocalTraceIdentifier, SignaturesIdentifier},
        render_trace_arena, CallTraceDecoder, CallTraceDecoderBuilder, TraceKind, Traces,
    },
};
use foundry_common::{
    abi::{encode_function_args, get_func},
    contracts::get_contract_name,
    errors::UnlinkedByteCode,
    evm::{Breakpoints, EvmArgs},
    fmt::{format_token, format_token_raw},
    provider::ethers::RpcUrl,
    shell, ContractsByArtifact, CONTRACT_MAX_SIZE, SELECTOR_LEN,
};
use foundry_compilers::{
    artifacts::{ContractBytecodeSome, Libraries},
    contracts::ArtifactContracts,
    ArtifactId,
};
use foundry_config::{
    figment,
    figment::{
        value::{Dict, Map},
        Metadata, Profile, Provider,
    },
    Config, NamedChain,
};
use foundry_evm::{
    constants::DEFAULT_CREATE2_DEPLOYER,
<<<<<<< HEAD
    decode,
    inspectors::cheatcodes::{
        BroadcastableTransaction, BroadcastableTransactions, ScriptWalletsData,
    },
=======
    decode::RevertDecoder,
    inspectors::cheatcodes::{BroadcastableTransaction, BroadcastableTransactions},
>>>>>>> 8cebc1f5
};
use foundry_wallets::MultiWalletOpts;
use futures::future;
use itertools::Itertools;
use serde::{Deserialize, Serialize};
use std::{
    collections::{BTreeMap, HashMap, HashSet, VecDeque},
    sync::{Mutex},
};
use yansi::Paint;

mod artifacts;
mod broadcast;
mod build;
mod cmd;
mod executor;
mod multi;
mod providers;
mod receipts;
mod runner;
mod sequence;
pub mod transaction;
mod verify;

// Loads project's figment and merges the build cli arguments into it
foundry_config::merge_impl_figment_convert!(ScriptArgs, opts, evm_opts);

/// CLI arguments for `forge script`.
#[derive(Clone, Debug, Default, Parser)]
pub struct ScriptArgs {
    /// The contract you want to run. Either the file path or contract name.
    ///
    /// If multiple contracts exist in the same file you must specify the target contract with
    /// --target-contract.
    #[clap(value_hint = ValueHint::FilePath)]
    pub path: String,

    /// Arguments to pass to the script function.
    pub args: Vec<String>,

    /// The name of the contract you want to run.
    #[clap(long, visible_alias = "tc", value_name = "CONTRACT_NAME")]
    pub target_contract: Option<String>,

    /// The signature of the function you want to call in the contract, or raw calldata.
    #[clap(long, short, default_value = "run()")]
    pub sig: String,

    /// Max priority fee per gas for EIP1559 transactions.
    #[clap(
        long,
        env = "ETH_PRIORITY_GAS_PRICE",
        value_parser = foundry_cli::utils::parse_ether_value,
        value_name = "PRICE"
    )]
    pub priority_gas_price: Option<U256>,

    /// Use legacy transactions instead of EIP1559 ones.
    ///
    /// This is auto-enabled for common networks without EIP1559.
    #[clap(long)]
    pub legacy: bool,

    /// Broadcasts the transactions.
    #[clap(long)]
    pub broadcast: bool,

    /// Skips on-chain simulation.
    #[clap(long)]
    pub skip_simulation: bool,

    /// Relative percentage to multiply gas estimates by.
    #[clap(long, short, default_value = "130")]
    pub gas_estimate_multiplier: u64,

    /// Send via `eth_sendTransaction` using the `--from` argument or `$ETH_FROM` as sender
    #[clap(
        long,
        requires = "sender",
        conflicts_with_all = &["private_key", "private_keys", "froms", "ledger", "trezor", "aws"],
    )]
    pub unlocked: bool,

    /// Resumes submitting transactions that failed or timed-out previously.
    ///
    /// It DOES NOT simulate the script again and it expects nonces to have remained the same.
    ///
    /// Example: If transaction N has a nonce of 22, then the account should have a nonce of 22,
    /// otherwise it fails.
    #[clap(long)]
    pub resume: bool,

    /// If present, --resume or --verify will be assumed to be a multi chain deployment.
    #[clap(long)]
    pub multi: bool,

    /// Open the script in the debugger.
    ///
    /// Takes precedence over broadcast.
    #[clap(long)]
    pub debug: bool,

    /// Makes sure a transaction is sent,
    /// only after its previous one has been confirmed and succeeded.
    #[clap(long)]
    pub slow: bool,

    /// Disables interactive prompts that might appear when deploying big contracts.
    ///
    /// For more info on the contract size limit, see EIP-170: <https://eips.ethereum.org/EIPS/eip-170>
    #[clap(long)]
    pub non_interactive: bool,

    /// The Etherscan (or equivalent) API key
    #[clap(long, env = "ETHERSCAN_API_KEY", value_name = "KEY")]
    pub etherscan_api_key: Option<String>,

    /// Verifies all the contracts found in the receipts of a script, if any.
    #[clap(long)]
    pub verify: bool,

    /// Output results in JSON format.
    #[clap(long)]
    pub json: bool,

    /// Gas price for legacy transactions, or max fee per gas for EIP1559 transactions.
    #[clap(
        long,
        env = "ETH_GAS_PRICE",
        value_parser = foundry_cli::utils::parse_ether_value,
        value_name = "PRICE",
    )]
    pub with_gas_price: Option<U256>,

    #[clap(flatten)]
    pub opts: BuildArgs,

    #[clap(flatten)]
    pub wallets: MultiWalletOpts,

    #[clap(flatten)]
    pub evm_opts: EvmArgs,

    #[clap(flatten)]
    pub verifier: super::verify::VerifierArgs,

    #[clap(flatten)]
    pub retry: RetryArgs,
}

// === impl ScriptArgs ===

impl ScriptArgs {
    fn decode_traces(
        &self,
        script_config: &ScriptConfig,
        result: &mut ScriptResult,
        known_contracts: &ContractsByArtifact,
    ) -> Result<CallTraceDecoder> {
        let verbosity = script_config.evm_opts.verbosity;
        let mut etherscan_identifier = EtherscanIdentifier::new(
            &script_config.config,
            script_config.evm_opts.get_remote_chain_id(),
        )?;

        let mut local_identifier = LocalTraceIdentifier::new(known_contracts);
        let mut decoder = CallTraceDecoderBuilder::new()
            .with_labels(result.labeled_addresses.clone())
            .with_verbosity(verbosity)
            .with_local_identifier_abis(&local_identifier)
            .with_signature_identifier(SignaturesIdentifier::new(
                Config::foundry_cache_dir(),
                script_config.config.offline,
            )?)
            .build();

        // Decoding traces using etherscan is costly as we run into rate limits,
        // causing scripts to run for a very long time unnecessarily.
        // Therefore, we only try and use etherscan if the user has provided an API key.
        let should_use_etherscan_traces = script_config.config.etherscan_api_key.is_some();

        for (_, trace) in &mut result.traces {
            decoder.identify(trace, &mut local_identifier);
            if should_use_etherscan_traces {
                decoder.identify(trace, &mut etherscan_identifier);
            }
        }
        Ok(decoder)
    }

    fn get_returns(
        &self,
        script_config: &ScriptConfig,
        returned: &Bytes,
    ) -> Result<HashMap<String, NestedValue>> {
        let func = script_config.called_function.as_ref().expect("There should be a function.");
        let mut returns = HashMap::new();

        match func.abi_decode_output(returned, false) {
            Ok(decoded) => {
                for (index, (token, output)) in decoded.iter().zip(&func.outputs).enumerate() {
                    let internal_type =
                        output.internal_type.clone().unwrap_or(InternalType::Other {
                            contract: None,
                            ty: "unknown".to_string(),
                        });

                    let label = if !output.name.is_empty() {
                        output.name.to_string()
                    } else {
                        index.to_string()
                    };

                    returns.insert(
                        label,
                        NestedValue {
                            internal_type: internal_type.to_string(),
                            value: format_token_raw(token),
                        },
                    );
                }
            }
            Err(_) => {
                shell::println(format!("{returned:?}"))?;
            }
        }

        Ok(returns)
    }

    async fn show_traces(
        &self,
        script_config: &ScriptConfig,
        decoder: &CallTraceDecoder,
        result: &mut ScriptResult,
    ) -> Result<()> {
        let verbosity = script_config.evm_opts.verbosity;
        let func = script_config.called_function.as_ref().expect("There should be a function.");

        if !result.success || verbosity > 3 {
            if result.traces.is_empty() {
                warn!(verbosity, "no traces");
            }

            shell::println("Traces:")?;
            for (kind, trace) in &result.traces {
                let should_include = match kind {
                    TraceKind::Setup => verbosity >= 5,
                    TraceKind::Execution => verbosity > 3,
                    _ => false,
                } || !result.success;

                if should_include {
                    shell::println(render_trace_arena(trace, decoder).await?)?;
                }
            }
            shell::println(String::new())?;
        }

        if result.success {
            shell::println(format!("{}", Paint::green("Script ran successfully.")))?;
        }

        if script_config.evm_opts.fork_url.is_none() {
            shell::println(format!("Gas used: {}", result.gas_used))?;
        }

        if result.success && !result.returned.is_empty() {
            shell::println("\n== Return ==")?;
            match func.abi_decode_output(&result.returned, false) {
                Ok(decoded) => {
                    for (index, (token, output)) in decoded.iter().zip(&func.outputs).enumerate() {
                        let internal_type =
                            output.internal_type.clone().unwrap_or(InternalType::Other {
                                contract: None,
                                ty: "unknown".to_string(),
                            });

                        let label = if !output.name.is_empty() {
                            output.name.to_string()
                        } else {
                            index.to_string()
                        };
                        shell::println(format!(
                            "{}: {internal_type} {}",
                            label.trim_end(),
                            format_token(token)
                        ))?;
                    }
                }
                Err(_) => {
                    shell::println(format!("{:x?}", (&result.returned)))?;
                }
            }
        }

        let console_logs = decode_console_logs(&result.logs);
        if !console_logs.is_empty() {
            shell::println("\n== Logs ==")?;
            for log in console_logs {
                shell::println(format!("  {log}"))?;
            }
        }

        if !result.success {
            return Err(eyre::eyre!(
                "script failed: {}",
                RevertDecoder::new().decode(&result.returned[..], None)
            ));
        }

        Ok(())
    }

    fn show_json(&self, script_config: &ScriptConfig, result: &ScriptResult) -> Result<()> {
        let returns = self.get_returns(script_config, &result.returned)?;

        let console_logs = decode_console_logs(&result.logs);
        let output = JsonResult { logs: console_logs, gas_used: result.gas_used, returns };
        let j = serde_json::to_string(&output)?;
        shell::println(j)?;

        if !result.success {
            return Err(eyre::eyre!(
                "script failed: {}",
                RevertDecoder::new().decode(&result.returned[..], None)
            ));
        }

        Ok(())
    }

    /// It finds the deployer from the running script and uses it to predeploy libraries.
    ///
    /// If there are multiple candidate addresses, it skips everything and lets `--sender` deploy
    /// them instead.
    fn maybe_new_sender(
        &self,
        evm_opts: &EvmOpts,
        transactions: Option<&BroadcastableTransactions>,
        predeploy_libraries: &[Bytes],
    ) -> Result<Option<Address>> {
        let mut new_sender = None;

        if let Some(txs) = transactions {
            // If the user passed a `--sender` don't check anything.
            if !predeploy_libraries.is_empty() && self.evm_opts.sender.is_none() {
                for tx in txs.iter() {
                    if tx.transaction.to.is_none() {
                        let sender = tx.transaction.from.expect("no sender");
                        if let Some(ns) = new_sender {
                            if sender != ns {
                                shell::println("You have more than one deployer who could predeploy libraries. Using `--sender` instead.")?;
                                return Ok(None);
                            }
                        } else if sender != evm_opts.sender {
                            new_sender = Some(sender);
                        }
                    }
                }
            }
        }
        Ok(new_sender)
    }

    /// Helper for building the transactions for any libraries that need to be deployed ahead of
    /// linking
    fn create_deploy_transactions(
        &self,
        from: Address,
        nonce: u64,
        data: &[Bytes],
        fork_url: &Option<RpcUrl>,
    ) -> BroadcastableTransactions {
        data.iter()
            .enumerate()
            .map(|(i, bytes)| BroadcastableTransaction {
                rpc: fork_url.clone(),
                transaction: TransactionRequest {
                    from: Some(from),
                    input: Some(bytes.clone()).into(),
                    nonce: Some(U64::from(nonce + i as u64)),
                    ..Default::default()
                },
            })
            .collect()
    }

    /// Returns the Function and calldata based on the signature
    ///
    /// If the `sig` is a valid human-readable function we find the corresponding function in the
    /// `abi` If the `sig` is valid hex, we assume it's calldata and try to find the
    /// corresponding function by matching the selector, first 4 bytes in the calldata.
    ///
    /// Note: We assume that the `sig` is already stripped of its prefix, See [`ScriptArgs`]
    fn get_method_and_calldata(&self, abi: &JsonAbi) -> Result<(Function, Bytes)> {
        let (func, data) = if let Ok(func) = get_func(&self.sig) {
            (
                abi.functions().find(|&abi_func| abi_func.selector() == func.selector()).wrap_err(
                    format!("Function `{}` is not implemented in your script.", self.sig),
                )?,
                encode_function_args(&func, &self.args)?.into(),
            )
        } else {
            let decoded = hex::decode(&self.sig).wrap_err("Invalid hex calldata")?;
            let selector = &decoded[..SELECTOR_LEN];
            (
                abi.functions().find(|&func| selector == &func.selector()[..]).ok_or_else(
                    || {
                        eyre::eyre!(
                            "Function selector `{}` not found in the ABI",
                            hex::encode(selector)
                        )
                    },
                )?,
                decoded.into(),
            )
        };

        Ok((func.clone(), data))
    }

    /// Checks if the transaction is a deployment with either a size above the `CONTRACT_MAX_SIZE`
    /// or specified `code_size_limit`.
    ///
    /// If `self.broadcast` is enabled, it asks confirmation of the user. Otherwise, it just warns
    /// the user.
    fn check_contract_sizes(
        &self,
        result: &ScriptResult,
        known_contracts: &BTreeMap<ArtifactId, ContractBytecodeSome>,
    ) -> Result<()> {
        // (name, &init, &deployed)[]
        let mut bytecodes: Vec<(String, &[u8], &[u8])> = vec![];

        // From artifacts
        for (artifact, bytecode) in known_contracts.iter() {
            if bytecode.bytecode.object.is_unlinked() {
                return Err(UnlinkedByteCode::Bytecode(artifact.identifier()).into());
            }
            let init_code = bytecode.bytecode.object.as_bytes().unwrap();
            // Ignore abstract contracts
            if let Some(ref deployed_code) = bytecode.deployed_bytecode.bytecode {
                if deployed_code.object.is_unlinked() {
                    return Err(UnlinkedByteCode::DeployedBytecode(artifact.identifier()).into());
                }
                let deployed_code = deployed_code.object.as_bytes().unwrap();
                bytecodes.push((artifact.name.clone(), init_code, deployed_code));
            }
        }

        // From traces
        let create_nodes = result.traces.iter().flat_map(|(_, traces)| {
            traces.nodes().iter().filter(|node| node.trace.kind.is_any_create())
        });
        let mut unknown_c = 0usize;
        for node in create_nodes {
            let init_code = &node.trace.data;
            let deployed_code = &node.trace.output;
            if !bytecodes.iter().any(|(_, b, _)| *b == init_code.as_ref()) {
                bytecodes.push((format!("Unknown{unknown_c}"), init_code, deployed_code));
                unknown_c += 1;
            }
            continue;
        }

        let mut prompt_user = false;
        let max_size = match self.evm_opts.env.code_size_limit {
            Some(size) => size,
            None => CONTRACT_MAX_SIZE,
        };

        for (data, to) in result.transactions.iter().flat_map(|txes| {
            txes.iter().filter_map(|tx| {
                tx.transaction
                    .input
                    .clone()
                    .into_input()
                    .filter(|data| data.len() > max_size)
                    .map(|data| (data, tx.transaction.to))
            })
        }) {
            let mut offset = 0;

            // Find if it's a CREATE or CREATE2. Otherwise, skip transaction.
            if let Some(to) = to {
                if to == DEFAULT_CREATE2_DEPLOYER {
                    // Size of the salt prefix.
                    offset = 32;
                }
            } else if to.is_some() {
                continue;
            }

            // Find artifact with a deployment code same as the data.
            if let Some((name, _, deployed_code)) =
                bytecodes.iter().find(|(_, init_code, _)| *init_code == &data[offset..])
            {
                let deployment_size = deployed_code.len();

                if deployment_size > max_size {
                    prompt_user = self.broadcast;
                    shell::println(format!(
                        "{}",
                        Paint::red(format!(
                            "`{name}` is above the contract size limit ({deployment_size} > {max_size})."
                        ))
                    ))?;
                }
            }
        }

        // Only prompt if we're broadcasting and we've not disabled interactivity.
        if prompt_user &&
            !self.non_interactive &&
            !Confirm::new().with_prompt("Do you wish to continue?".to_string()).interact()?
        {
            eyre::bail!("User canceled the script.");
        }

        Ok(())
    }
}

impl Provider for ScriptArgs {
    fn metadata(&self) -> Metadata {
        Metadata::named("Script Args Provider")
    }

    fn data(&self) -> Result<Map<Profile, Dict>, figment::Error> {
        let mut dict = Dict::default();
        if let Some(ref etherscan_api_key) =
            self.etherscan_api_key.as_ref().filter(|s| !s.trim().is_empty())
        {
            dict.insert(
                "etherscan_api_key".to_string(),
                figment::value::Value::from(etherscan_api_key.to_string()),
            );
        }
        Ok(Map::from([(Config::selected_profile(), dict)]))
    }
}

#[derive(Default)]
pub struct ScriptResult {
    pub success: bool,
    pub logs: Vec<Log>,
    pub traces: Traces,
    pub debug: Option<Vec<DebugArena>>,
    pub gas_used: u64,
    pub labeled_addresses: HashMap<Address, String>,
    pub transactions: Option<BroadcastableTransactions>,
    pub returned: Bytes,
    pub address: Option<Address>,
    pub breakpoints: Breakpoints,
}

#[derive(Serialize, Deserialize)]
struct JsonResult {
    logs: Vec<String>,
    gas_used: u64,
    returns: HashMap<String, NestedValue>,
}

#[derive(Clone, Serialize, Deserialize)]
pub struct NestedValue {
    pub internal_type: String,
    pub value: String,
}

#[derive(Clone, Debug, Default)]
pub struct ScriptConfig {
    pub config: Config,
    pub evm_opts: EvmOpts,
    pub sender_nonce: u64,
    /// Maps a rpc url to a backend
    pub backends: HashMap<RpcUrl, Backend>,
    /// Script target contract
    pub target_contract: Option<ArtifactId>,
    /// Function called by the script
    pub called_function: Option<Function>,
    /// Unique list of rpc urls present
    pub total_rpcs: HashSet<RpcUrl>,
    /// If true, one of the transactions did not have a rpc
    pub missing_rpc: bool,
    /// Should return some debug information
    pub debug: bool,
}

impl ScriptConfig {
    fn collect_rpcs(&mut self, txs: &BroadcastableTransactions) {
        self.missing_rpc = txs.iter().any(|tx| tx.rpc.is_none());

        self.total_rpcs
            .extend(txs.iter().filter_map(|tx| tx.rpc.as_ref().cloned()).collect::<HashSet<_>>());

        if let Some(rpc) = &self.evm_opts.fork_url {
            self.total_rpcs.insert(rpc.clone());
        }
    }

    fn has_multiple_rpcs(&self) -> bool {
        self.total_rpcs.len() > 1
    }

    /// Certain features are disabled for multi chain deployments, and if tried, will return
    /// error. [library support]
    fn check_multi_chain_constraints(&self, libraries: &Libraries) -> Result<()> {
        if self.has_multiple_rpcs() || (self.missing_rpc && !self.total_rpcs.is_empty()) {
            shell::eprintln(format!(
                "{}",
                Paint::yellow(
                    "Multi chain deployment is still under development. Use with caution."
                )
            ))?;
            if !libraries.libs.is_empty() {
                eyre::bail!(
                    "Multi chain deployment does not support library linking at the moment."
                )
            }
        }
        Ok(())
    }

    /// Returns the script target contract
    fn target_contract(&self) -> &ArtifactId {
        self.target_contract.as_ref().expect("should exist after building")
    }

    /// Checks if the RPCs used point to chains that support EIP-3855.
    /// If not, warns the user.
    async fn check_shanghai_support(&self) -> Result<()> {
        let chain_ids = self.total_rpcs.iter().map(|rpc| async move {
            let provider = ethers_providers::Provider::<Http>::try_from(rpc).ok()?;
            let id = provider.get_chainid().await.ok()?;
            let id_u64: u64 = id.try_into().ok()?;
            NamedChain::try_from(id_u64).ok()
        });

        let chains = future::join_all(chain_ids).await;
        let iter = chains.iter().flatten().map(|c| (c.supports_shanghai(), c));
        if iter.clone().any(|(s, _)| !s) {
            let msg = format!(
                "\
EIP-3855 is not supported in one or more of the RPCs used.
Unsupported Chain IDs: {}.
Contracts deployed with a Solidity version equal or higher than 0.8.20 might not work properly.
For more information, please see https://eips.ethereum.org/EIPS/eip-3855",
                iter.filter(|(supported, _)| !supported)
                    .map(|(_, chain)| *chain as u64)
                    .format(", ")
            );
            shell::println(Paint::yellow(msg))?;
        }
        Ok(())
    }
}

#[cfg(test)]
mod tests {
    use super::*;
    use foundry_cli::utils::LoadConfig;
    use foundry_config::{NamedChain, UnresolvedEnvVarError};
    use std::fs;
    use tempfile::tempdir;

    #[test]
    fn can_parse_sig() {
        let sig = "0x522bb704000000000000000000000000f39fd6e51aad88f6f4ce6ab8827279cfFFb92266";
        let args = ScriptArgs::parse_from(["foundry-cli", "Contract.sol", "--sig", sig]);
        assert_eq!(args.sig, sig);
    }

    #[test]
    fn can_parse_unlocked() {
        let args = ScriptArgs::parse_from([
            "foundry-cli",
            "Contract.sol",
            "--sender",
            "0x4e59b44847b379578588920ca78fbf26c0b4956c",
            "--unlocked",
        ]);
        assert!(args.unlocked);

        let key = U256::ZERO;
        let args = ScriptArgs::try_parse_from([
            "foundry-cli",
            "Contract.sol",
            "--sender",
            "0x4e59b44847b379578588920ca78fbf26c0b4956c",
            "--unlocked",
            "--private-key",
            key.to_string().as_str(),
        ]);
        assert!(args.is_err());
    }

    #[test]
    fn can_merge_script_config() {
        let args = ScriptArgs::parse_from([
            "foundry-cli",
            "Contract.sol",
            "--etherscan-api-key",
            "goerli",
        ]);
        let config = args.load_config();
        assert_eq!(config.etherscan_api_key, Some("goerli".to_string()));
    }

    #[test]
    fn can_parse_verifier_url() {
        let args = ScriptArgs::parse_from([
            "foundry-cli",
            "script",
            "script/Test.s.sol:TestScript",
            "--fork-url",
            "http://localhost:8545",
            "--verifier-url",
            "http://localhost:3000/api/verify",
            "--etherscan-api-key",
            "blacksmith",
            "--broadcast",
            "--verify",
            "-vvvvv",
        ]);
        assert_eq!(
            args.verifier.verifier_url,
            Some("http://localhost:3000/api/verify".to_string())
        );
    }

    #[test]
    fn can_extract_code_size_limit() {
        let args = ScriptArgs::parse_from([
            "foundry-cli",
            "script",
            "script/Test.s.sol:TestScript",
            "--fork-url",
            "http://localhost:8545",
            "--broadcast",
            "--code-size-limit",
            "50000",
        ]);
        assert_eq!(args.evm_opts.env.code_size_limit, Some(50000));
    }

    #[test]
    fn can_extract_script_etherscan_key() {
        let temp = tempdir().unwrap();
        let root = temp.path();

        let config = r#"
                [profile.default]
                etherscan_api_key = "mumbai"

                [etherscan]
                mumbai = { key = "https://etherscan-mumbai.com/" }
            "#;

        let toml_file = root.join(Config::FILE_NAME);
        fs::write(toml_file, config).unwrap();
        let args = ScriptArgs::parse_from([
            "foundry-cli",
            "Contract.sol",
            "--etherscan-api-key",
            "mumbai",
            "--root",
            root.as_os_str().to_str().unwrap(),
        ]);

        let config = args.load_config();
        let mumbai = config.get_etherscan_api_key(Some(NamedChain::PolygonMumbai.into()));
        assert_eq!(mumbai, Some("https://etherscan-mumbai.com/".to_string()));
    }

    #[test]
    fn can_extract_script_rpc_alias() {
        let temp = tempdir().unwrap();
        let root = temp.path();

        let config = r#"
                [profile.default]

                [rpc_endpoints]
                polygonMumbai = "https://polygon-mumbai.g.alchemy.com/v2/${_CAN_EXTRACT_RPC_ALIAS}"
            "#;

        let toml_file = root.join(Config::FILE_NAME);
        fs::write(toml_file, config).unwrap();
        let args = ScriptArgs::parse_from([
            "foundry-cli",
            "DeployV1",
            "--rpc-url",
            "polygonMumbai",
            "--root",
            root.as_os_str().to_str().unwrap(),
        ]);

        let err = args.load_config_and_evm_opts().unwrap_err();

        assert!(err.downcast::<UnresolvedEnvVarError>().is_ok());

        std::env::set_var("_CAN_EXTRACT_RPC_ALIAS", "123456");
        let (config, evm_opts) = args.load_config_and_evm_opts().unwrap();
        assert_eq!(config.eth_rpc_url, Some("polygonMumbai".to_string()));
        assert_eq!(
            evm_opts.fork_url,
            Some("https://polygon-mumbai.g.alchemy.com/v2/123456".to_string())
        );
    }

    #[test]
    fn can_extract_script_rpc_and_etherscan_alias() {
        let temp = tempdir().unwrap();
        let root = temp.path();

        let config = r#"
            [profile.default]

            [rpc_endpoints]
            mumbai = "https://polygon-mumbai.g.alchemy.com/v2/${_EXTRACT_RPC_ALIAS}"

            [etherscan]
            mumbai = { key = "${_POLYSCAN_API_KEY}", chain = 80001, url = "https://api-testnet.polygonscan.com/" }
        "#;

        let toml_file = root.join(Config::FILE_NAME);
        fs::write(toml_file, config).unwrap();
        let args = ScriptArgs::parse_from([
            "foundry-cli",
            "DeployV1",
            "--rpc-url",
            "mumbai",
            "--etherscan-api-key",
            "mumbai",
            "--root",
            root.as_os_str().to_str().unwrap(),
        ]);
        let err = args.load_config_and_evm_opts().unwrap_err();

        assert!(err.downcast::<UnresolvedEnvVarError>().is_ok());

        std::env::set_var("_EXTRACT_RPC_ALIAS", "123456");
        std::env::set_var("_POLYSCAN_API_KEY", "polygonkey");
        let (config, evm_opts) = args.load_config_and_evm_opts().unwrap();
        assert_eq!(config.eth_rpc_url, Some("mumbai".to_string()));
        assert_eq!(
            evm_opts.fork_url,
            Some("https://polygon-mumbai.g.alchemy.com/v2/123456".to_string())
        );
        let etherscan = config.get_etherscan_api_key(Some(80001u64.into()));
        assert_eq!(etherscan, Some("polygonkey".to_string()));
        let etherscan = config.get_etherscan_api_key(None);
        assert_eq!(etherscan, Some("polygonkey".to_string()));
    }

    #[test]
    fn can_extract_script_rpc_and_sole_etherscan_alias() {
        let temp = tempdir().unwrap();
        let root = temp.path();

        let config = r#"
                [profile.default]

               [rpc_endpoints]
                mumbai = "https://polygon-mumbai.g.alchemy.com/v2/${_SOLE_EXTRACT_RPC_ALIAS}"

                [etherscan]
                mumbai = { key = "${_SOLE_POLYSCAN_API_KEY}" }
            "#;

        let toml_file = root.join(Config::FILE_NAME);
        fs::write(toml_file, config).unwrap();
        let args = ScriptArgs::parse_from([
            "foundry-cli",
            "DeployV1",
            "--rpc-url",
            "mumbai",
            "--root",
            root.as_os_str().to_str().unwrap(),
        ]);
        let err = args.load_config_and_evm_opts().unwrap_err();

        assert!(err.downcast::<UnresolvedEnvVarError>().is_ok());

        std::env::set_var("_SOLE_EXTRACT_RPC_ALIAS", "123456");
        std::env::set_var("_SOLE_POLYSCAN_API_KEY", "polygonkey");
        let (config, evm_opts) = args.load_config_and_evm_opts().unwrap();
        assert_eq!(
            evm_opts.fork_url,
            Some("https://polygon-mumbai.g.alchemy.com/v2/123456".to_string())
        );
        let etherscan = config.get_etherscan_api_key(Some(80001u64.into()));
        assert_eq!(etherscan, Some("polygonkey".to_string()));
        let etherscan = config.get_etherscan_api_key(None);
        assert_eq!(etherscan, Some("polygonkey".to_string()));
    }

    // <https://github.com/foundry-rs/foundry/issues/5923>
    #[test]
    fn test_5923() {
        let args =
            ScriptArgs::parse_from(["foundry-cli", "DeployV1", "--priority-gas-price", "100"]);
        assert!(args.priority_gas_price.is_some());
    }

    // <https://github.com/foundry-rs/foundry/issues/5910>
    #[test]
    fn test_5910() {
        let args = ScriptArgs::parse_from([
            "foundry-cli",
            "--broadcast",
            "--with-gas-price",
            "0",
            "SolveTutorial",
        ]);
        assert!(args.with_gas_price.unwrap().is_zero());
    }
}<|MERGE_RESOLUTION|>--- conflicted
+++ resolved
@@ -42,15 +42,10 @@
 };
 use foundry_evm::{
     constants::DEFAULT_CREATE2_DEPLOYER,
-<<<<<<< HEAD
-    decode,
+    decode::RevertDecoder,
     inspectors::cheatcodes::{
         BroadcastableTransaction, BroadcastableTransactions, ScriptWalletsData,
     },
-=======
-    decode::RevertDecoder,
-    inspectors::cheatcodes::{BroadcastableTransaction, BroadcastableTransactions},
->>>>>>> 8cebc1f5
 };
 use foundry_wallets::MultiWalletOpts;
 use futures::future;
