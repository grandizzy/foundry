//! The Forge test runner.

use crate::{
    multi_runner::{is_matching_test, TestContract},
    result::{SuiteResult, TestKind, TestResult, TestSetup, TestStatus},
    TestFilter, TestOptions,
};
use alloy_dyn_abi::DynSolValue;
use alloy_json_abi::Function;
use alloy_primitives::{Address, U256};
use eyre::Result;
use foundry_common::{
    contracts::{ContractsByAddress, ContractsByArtifact},
    TestFunctionExt,
};
use foundry_config::{FuzzConfig, InvariantConfig};
use foundry_evm::{
    constants::CALLER,
    coverage::HitMaps,
    decode::{decode_console_logs, RevertDecoder},
    executors::{
        fuzz::{CaseOutcome, CounterExampleOutcome, FuzzOutcome, FuzzedExecutor},
        invariant::{replay_run, InvariantExecutor, InvariantFuzzError, InvariantFuzzTestResult},
        CallResult, EvmError, ExecutionErr, Executor, RawCallResult,
    },
    fuzz::{fixture_name, invariant::InvariantContract, CounterExample, FuzzFixtures},
    traces::{load_contracts, TraceKind},
};
use proptest::test_runner::TestRunner;
use rayon::prelude::*;
use std::{
    borrow::Cow,
    collections::{BTreeMap, HashMap},
    sync::Arc,
    time::Instant,
};

/// A type that executes all tests of a contract
#[derive(Clone, Debug)]
pub struct ContractRunner<'a> {
    pub name: &'a str,
    /// The data of the contract being ran.
    pub contract: &'a TestContract,
    /// The executor used by the runner.
    pub executor: Executor,
    /// Revert decoder. Contains all known errors.
    pub revert_decoder: &'a RevertDecoder,
    /// The initial balance of the test contract
    pub initial_balance: U256,
    /// The address which will be used as the `from` field in all EVM calls
    pub sender: Address,
    /// Should generate debug traces
    pub debug: bool,
}

impl<'a> ContractRunner<'a> {
    pub fn new(
        name: &'a str,
        executor: Executor,
        contract: &'a TestContract,
        initial_balance: U256,
        sender: Option<Address>,
        revert_decoder: &'a RevertDecoder,
        debug: bool,
    ) -> Self {
        Self {
            name,
            executor,
            contract,
            initial_balance,
            sender: sender.unwrap_or_default(),
            revert_decoder,
            debug,
        }
    }
}

impl<'a> ContractRunner<'a> {
    /// Deploys the test contract inside the runner from the sending account, and optionally runs
    /// the `setUp` function on the test contract.
    pub fn setup(&mut self, setup: bool) -> TestSetup {
        match self._setup(setup) {
            Ok(setup) => setup,
            Err(err) => TestSetup::failed(err.to_string()),
        }
    }

    fn _setup(&mut self, setup: bool) -> Result<TestSetup> {
        trace!(?setup, "Setting test contract");

        // We max out their balance so that they can deploy and make calls.
        self.executor.set_balance(self.sender, U256::MAX)?;
        self.executor.set_balance(CALLER, U256::MAX)?;

        // We set the nonce of the deployer accounts to 1 to get the same addresses as DappTools
        self.executor.set_nonce(self.sender, 1)?;

        // Deploy libraries
        let mut logs = Vec::new();
        let mut traces = Vec::with_capacity(self.contract.libs_to_deploy.len());
        for code in self.contract.libs_to_deploy.iter() {
            match self.executor.deploy(
                self.sender,
                code.clone(),
                U256::ZERO,
                Some(self.revert_decoder),
            ) {
                Ok(d) => {
                    logs.extend(d.raw.logs);
                    traces.extend(d.raw.traces.map(|traces| (TraceKind::Deployment, traces)));
                }
                Err(e) => {
                    return Ok(TestSetup::from_evm_error_with(e, logs, traces, Default::default()))
                }
            }
        }

        let address = self.sender.create(self.executor.get_nonce(self.sender)?);

        // Set the contracts initial balance before deployment, so it is available during
        // construction
        self.executor.set_balance(address, self.initial_balance)?;

        // Deploy the test contract
        match self.executor.deploy(
            self.sender,
            self.contract.bytecode.clone(),
            U256::ZERO,
            Some(self.revert_decoder),
        ) {
            Ok(d) => {
                logs.extend(d.raw.logs);
                traces.extend(d.raw.traces.map(|traces| (TraceKind::Deployment, traces)));
                d.address
            }
            Err(e) => {
                return Ok(TestSetup::from_evm_error_with(e, logs, traces, Default::default()))
            }
        };

        // Reset `self.sender`s and `CALLER`s balance to the initial balance we want
        self.executor.set_balance(self.sender, self.initial_balance)?;
        self.executor.set_balance(CALLER, self.initial_balance)?;

        self.executor.deploy_create2_deployer()?;

        // Optionally call the `setUp` function
        let setup = if setup {
            trace!("setting up");
            let res = self.executor.setup(None, address, Some(self.revert_decoder));
            let (setup_logs, setup_traces, labeled_addresses, reason, coverage) = match res {
                Ok(RawCallResult { traces, labels, logs, coverage, .. }) => {
                    trace!(contract=%address, "successfully setUp test");
                    (logs, traces, labels, None, coverage)
                }
                Err(EvmError::Execution(err)) => {
                    let ExecutionErr {
                        raw: RawCallResult { traces, labels, logs, coverage, .. },
                        reason,
                    } = *err;
                    (logs, traces, labels, Some(format!("setup failed: {reason}")), coverage)
                }
                Err(err) => {
                    (Vec::new(), None, HashMap::new(), Some(format!("setup failed: {err}")), None)
                }
            };
            traces.extend(setup_traces.map(|traces| (TraceKind::Setup, traces)));
            logs.extend(setup_logs);

            TestSetup {
                address,
                logs,
                traces,
                labeled_addresses,
                reason,
                coverage,
                fuzz_fixtures: self.fuzz_fixtures(address),
            }
        } else {
            TestSetup::success(
                address,
                logs,
                traces,
                Default::default(),
                None,
                self.fuzz_fixtures(address),
            )
        };

        Ok(setup)
    }

    /// Collect fixtures from test contract.
    ///
    /// Fixtures can be defined:
    /// - as storage arrays in test contract, prefixed with `fixture`
    /// - as functions prefixed with `fixture` and followed by parameter name to be
    /// fuzzed
    ///
    /// Storage array fixtures:
    /// `uint256[] public fixture_amount = [1, 2, 3];`
    /// define an array of uint256 values to be used for fuzzing `amount` named parameter in scope
    /// of the current test.
    ///
    /// Function fixtures:
    /// `function fixture_owner() public returns (address[] memory){}`
    /// returns an array of addresses to be used for fuzzing `owner` named parameter in scope of the
    /// current test.
    fn fuzz_fixtures(&mut self, address: Address) -> FuzzFixtures {
        let mut fixtures = HashMap::new();
        self.contract.abi.functions().filter(|func| func.is_fixture()).for_each(|func| {
            if func.inputs.is_empty() {
                // Read fixtures declared as functions.
                if let Ok(CallResult { raw: _, decoded_result }) =
                    self.executor.call(CALLER, address, func, &[], U256::ZERO, None)
                {
                    fixtures.insert(fixture_name(func.name.clone()), decoded_result);
                }
            } else {
                // For reading fixtures from storage arrays we collect values by calling the
                // function with incremented indexes until there's an error.
                let mut vals = Vec::new();
                let mut index = 0;
                loop {
                    if let Ok(CallResult { raw: _, decoded_result }) = self.executor.call(
                        CALLER,
                        address,
                        func,
                        &[DynSolValue::Uint(U256::from(index), 256)],
                        U256::ZERO,
                        None,
                    ) {
                        vals.push(decoded_result);
                    } else {
                        // No result returned for this index, we reached the end of storage
                        // array or the function is not a valid fixture.
                        break;
                    }
                    index += 1;
                }
                fixtures.insert(fixture_name(func.name.clone()), DynSolValue::Array(vals));
            };
        });

        FuzzFixtures::new(fixtures)
    }

    /// Runs all tests for a contract whose names match the provided regular expression
    pub fn run_tests(
        mut self,
        filter: &dyn TestFilter,
        test_options: &TestOptions,
        known_contracts: Arc<ContractsByArtifact>,
    ) -> SuiteResult {
        info!("starting tests");
        let start = Instant::now();
        let mut warnings = Vec::new();

        let setup_fns: Vec<_> =
            self.contract.abi.functions().filter(|func| func.name.is_setup()).collect();

        let needs_setup = setup_fns.len() == 1 && setup_fns[0].name == "setUp";

        // There is a single miss-cased `setUp` function, so we add a warning
        for &setup_fn in setup_fns.iter() {
            if setup_fn.name != "setUp" {
                warnings.push(format!(
                    "Found invalid setup function \"{}\" did you mean \"setUp()\"?",
                    setup_fn.signature()
                ));
            }
        }

        // There are multiple setUp function, so we return a single test result for `setUp`
        if setup_fns.len() > 1 {
            return SuiteResult::new(
                start.elapsed(),
                [("setUp()".to_string(), TestResult::fail("multiple setUp functions".to_string()))]
                    .into(),
                warnings,
                self.contract.libraries.clone(),
                known_contracts,
            )
        }

        let has_invariants = self.contract.abi.functions().any(|func| func.is_invariant_test());

        // Invariant testing requires tracing to figure out what contracts were created.
        let tmp_tracing = self.executor.inspector.tracer.is_none() && has_invariants && needs_setup;
        if tmp_tracing {
            self.executor.set_tracing(true);
        }
        let setup = self.setup(needs_setup);
        if tmp_tracing {
            self.executor.set_tracing(false);
        }

        if setup.reason.is_some() {
            // The setup failed, so we return a single test result for `setUp`
            return SuiteResult::new(
                start.elapsed(),
                [(
                    "setUp()".to_string(),
                    TestResult {
                        status: TestStatus::Failure,
                        reason: setup.reason,
                        counterexample: None,
                        decoded_logs: decode_console_logs(&setup.logs),
                        logs: setup.logs,
                        kind: TestKind::Standard(0),
                        traces: setup.traces,
                        coverage: setup.coverage,
                        labeled_addresses: setup.labeled_addresses,
                        ..Default::default()
                    },
                )]
                .into(),
                warnings,
                self.contract.libraries.clone(),
                known_contracts,
            )
        }

        // Filter out functions sequentially since it's very fast and there is no need to do it
        // in parallel.
        let find_timer = Instant::now();
        let functions = self
            .contract
            .abi
            .functions()
            .filter(|func| is_matching_test(func, filter))
            .collect::<Vec<_>>();
        let find_time = find_timer.elapsed();
        debug!(
            "Found {} test functions out of {} in {:?}",
            functions.len(),
            self.contract.abi.functions().count(),
            find_time,
        );

        let identified_contracts =
            has_invariants.then(|| load_contracts(setup.traces.clone(), &known_contracts));
        let test_results = functions
            .par_iter()
            .map(|&func| {
                let sig = func.signature();

                let setup = setup.clone();
                let should_fail = func.is_test_fail();
                let res = if func.is_invariant_test() {
                    let runner = test_options.invariant_runner(self.name, &func.name);
                    let invariant_config = test_options.invariant_config(self.name, &func.name);
                    self.run_invariant_test(
                        runner,
                        setup,
                        *invariant_config,
                        func,
                        &known_contracts,
                        identified_contracts.as_ref().unwrap(),
                    )
                } else if func.is_fuzz_test() {
                    debug_assert!(func.is_test());
                    let runner = test_options.fuzz_runner(self.name, &func.name);
                    let fuzz_config = test_options.fuzz_config(self.name, &func.name);
                    self.run_fuzz_test(func, should_fail, runner, setup, fuzz_config.clone())
                } else {
                    debug_assert!(func.is_test());
                    self.run_test(func, should_fail, setup)
                };

                (sig, res)
            })
            .collect::<BTreeMap<_, _>>();

        let duration = start.elapsed();
        let suite_result = SuiteResult::new(
            duration,
            test_results,
            warnings,
            self.contract.libraries.clone(),
            known_contracts,
        );
        info!(
            duration=?suite_result.duration,
            "done. {}/{} successful",
            suite_result.passed(),
            suite_result.test_results.len()
        );
        suite_result
    }

    /// Runs a single test
    ///
    /// Calls the given functions and returns the `TestResult`.
    ///
    /// State modifications are not committed to the evm database but discarded after the call,
    /// similar to `eth_call`.
    pub fn run_test(&self, func: &Function, should_fail: bool, setup: TestSetup) -> TestResult {
        let span = info_span!("test", %should_fail);
        if !span.is_disabled() {
            let sig = &func.signature()[..];
            if enabled!(tracing::Level::TRACE) {
                span.record("sig", sig);
            } else {
                span.record("sig", sig.split('(').next().unwrap());
            }
        }
        let _guard = span.enter();

        let TestSetup {
            address, mut logs, mut traces, mut labeled_addresses, mut coverage, ..
        } = setup;

        // Run unit test
        let mut executor = self.executor.clone();
        let start: Instant = Instant::now();
        let (raw_call_result, reason) = match executor.execute_test(
            self.sender,
            address,
            func,
            &[],
            U256::ZERO,
            Some(self.revert_decoder),
        ) {
            Ok(res) => (res.raw, None),
            Err(EvmError::Execution(err)) => (err.raw, Some(err.reason)),
            Err(EvmError::SkipError) => {
                return TestResult {
                    status: TestStatus::Skipped,
                    reason: None,
                    decoded_logs: decode_console_logs(&logs),
                    traces,
                    labeled_addresses,
                    kind: TestKind::Standard(0),
                    duration: start.elapsed(),
                    ..Default::default()
                }
            }
            Err(err) => {
                return TestResult {
                    status: TestStatus::Failure,
                    reason: Some(err.to_string()),
                    decoded_logs: decode_console_logs(&logs),
                    traces,
                    labeled_addresses,
                    kind: TestKind::Standard(0),
                    duration: start.elapsed(),
                    ..Default::default()
                }
            }
        };

        let RawCallResult {
            reverted,
            gas_used: gas,
            stipend,
            logs: execution_logs,
            traces: execution_trace,
            coverage: execution_coverage,
            labels: new_labels,
            state_changeset,
            debug,
            cheatcodes,
            ..
        } = raw_call_result;

        let breakpoints = cheatcodes.map(|c| c.breakpoints).unwrap_or_default();
        let debug_arena = debug;
        traces.extend(execution_trace.map(|traces| (TraceKind::Execution, traces)));
        labeled_addresses.extend(new_labels);
        logs.extend(execution_logs);
        coverage = merge_coverages(coverage, execution_coverage);

        let success = executor.is_success(
            setup.address,
            reverted,
            Cow::Owned(state_changeset.unwrap()),
            should_fail,
        );

        // Record test execution time
        let duration = start.elapsed();
        trace!(?duration, gas, reverted, should_fail, success);

        TestResult {
            status: match success {
                true => TestStatus::Success,
                false => TestStatus::Failure,
            },
            reason,
            counterexample: None,
            decoded_logs: decode_console_logs(&logs),
            logs,
            kind: TestKind::Standard(gas.overflowing_sub(stipend).0),
            traces,
            coverage,
            labeled_addresses,
            debug: debug_arena,
            breakpoints,
            duration,
            gas_report_traces: Vec::new(),
        }
    }

    #[instrument(name = "invariant_test", skip_all)]
    pub fn run_invariant_test(
        &self,
        runner: TestRunner,
        setup: TestSetup,
        invariant_config: InvariantConfig,
        func: &Function,
        known_contracts: &ContractsByArtifact,
        identified_contracts: &ContractsByAddress,
    ) -> TestResult {
        trace!(target: "forge::test::fuzz", "executing invariant test for {:?}", func.name);
<<<<<<< HEAD
        let empty = ContractsByArtifact::default();
        let project_contracts = known_contracts.unwrap_or(&empty);
        let TestSetup { address, logs, traces, labeled_addresses, coverage, fuzz_fixtures, .. } =
            setup;
=======
        let TestSetup { address, logs, traces, labeled_addresses, coverage, .. } = setup;
>>>>>>> 63072bec

        // First, run the test normally to see if it needs to be skipped.
        let start = Instant::now();
        if let Err(EvmError::SkipError) = self.executor.clone().execute_test(
            self.sender,
            address,
            func,
            &[],
            U256::ZERO,
            Some(self.revert_decoder),
        ) {
            return TestResult {
                status: TestStatus::Skipped,
                reason: None,
                decoded_logs: decode_console_logs(&logs),
                traces,
                labeled_addresses,
                kind: TestKind::Invariant { runs: 1, calls: 1, reverts: 1 },
                coverage,
                duration: start.elapsed(),
                ..Default::default()
            }
        };

        let mut evm = InvariantExecutor::new(
            self.executor.clone(),
            runner,
            invariant_config,
            identified_contracts,
            known_contracts,
        );

        let invariant_contract =
            InvariantContract { address, invariant_function: func, abi: &self.contract.abi };

        let InvariantFuzzTestResult { error, cases, reverts, last_run_inputs, gas_report_traces } =
            match evm.invariant_fuzz(invariant_contract.clone(), &fuzz_fixtures) {
                Ok(x) => x,
                Err(e) => {
                    return TestResult {
                        status: TestStatus::Failure,
                        reason: Some(format!(
                            "failed to set up invariant testing environment: {e}"
                        )),
                        decoded_logs: decode_console_logs(&logs),
                        traces,
                        labeled_addresses,
                        kind: TestKind::Invariant { runs: 0, calls: 0, reverts: 0 },
                        duration: start.elapsed(),
                        ..Default::default()
                    }
                }
            };

        let mut counterexample = None;
        let mut logs = logs.clone();
        let mut traces = traces.clone();
        let success = error.is_none();
        let reason = error.as_ref().and_then(|err| err.revert_reason());
        let mut coverage = coverage.clone();
        match error {
            // If invariants were broken, replay the error to collect logs and traces
            Some(error) => match error {
                InvariantFuzzError::BrokenInvariant(case_data) |
                InvariantFuzzError::Revert(case_data) => {
                    match case_data.replay(
                        self.executor.clone(),
                        known_contracts,
                        identified_contracts.clone(),
                        &mut logs,
                        &mut traces,
                    ) {
                        Ok(c) => counterexample = c,
                        Err(err) => {
                            error!(%err, "Failed to replay invariant error");
                        }
                    };
                }
                InvariantFuzzError::MaxAssumeRejects(_) => {}
            },

            // If invariants ran successfully, replay the last run to collect logs and
            // traces.
            _ => {
                if let Err(err) = replay_run(
                    &invariant_contract,
                    self.executor.clone(),
                    known_contracts,
                    identified_contracts.clone(),
                    &mut logs,
                    &mut traces,
                    &mut coverage,
                    func.clone(),
                    last_run_inputs.clone(),
                ) {
                    error!(%err, "Failed to replay last invariant run");
                }
            }
        }

        TestResult {
            status: match success {
                true => TestStatus::Success,
                false => TestStatus::Failure,
            },
            reason,
            counterexample,
            decoded_logs: decode_console_logs(&logs),
            logs,
            kind: TestKind::Invariant {
                runs: cases.len(),
                calls: cases.iter().map(|sequence| sequence.cases().len()).sum(),
                reverts,
            },
            coverage,
            traces,
            labeled_addresses: labeled_addresses.clone(),
            duration: start.elapsed(),
            gas_report_traces,
            ..Default::default() // TODO collect debug traces on the last run or error
        }
    }

    #[instrument(name = "fuzz_test", skip_all, fields(name = %func.signature(), %should_fail))]
    pub fn run_fuzz_test(
        &self,
        func: &Function,
        should_fail: bool,
        runner: TestRunner,
        setup: TestSetup,
        fuzz_config: FuzzConfig,
    ) -> TestResult {
        let span = info_span!("fuzz_test", %should_fail);
        if !span.is_disabled() {
            let sig = &func.signature()[..];
            if enabled!(tracing::Level::TRACE) {
                span.record("test", sig);
            } else {
                span.record("test", sig.split('(').next().unwrap());
            }
        }
        let _guard = span.enter();

        let TestSetup {
            address,
            mut logs,
            mut traces,
            mut labeled_addresses,
            mut coverage,
            fuzz_fixtures,
            ..
        } = setup;

        // Run fuzz test
        let start = Instant::now();
        let fuzzed_executor = FuzzedExecutor::new(
            self.executor.clone(),
            runner.clone(),
            self.sender,
            fuzz_config.clone(),
        );
        let result =
            fuzzed_executor.fuzz(func, &fuzz_fixtures, address, should_fail, self.revert_decoder);

        let mut debug = Default::default();
        let mut breakpoints = Default::default();

        // Check the last test result and skip the test
        // if it's marked as so.
        if let Some("SKIPPED") = result.reason.as_deref() {
            return TestResult {
                status: TestStatus::Skipped,
                reason: None,
                decoded_logs: decode_console_logs(&logs),
                traces,
                labeled_addresses,
                kind: TestKind::Standard(0),
                debug,
                breakpoints,
                coverage,
                duration: start.elapsed(),
                ..Default::default()
            }
        }

        // if should debug
        if self.debug {
            let mut debug_executor = self.executor.clone();
            // turn the debug traces on
            debug_executor.inspector.enable_debugger(true);
            debug_executor.inspector.tracing(true);
            let calldata = if let Some(counterexample) = result.counterexample.as_ref() {
                match counterexample {
                    CounterExample::Single(ce) => ce.calldata.clone(),
                    _ => unimplemented!(),
                }
            } else {
                result.first_case.calldata.clone()
            };
            // rerun the last relevant test with traces
            let debug_result =
                FuzzedExecutor::new(debug_executor, runner, self.sender, fuzz_config).single_fuzz(
                    address,
                    should_fail,
                    calldata,
                );

            (debug, breakpoints) = match debug_result {
                Ok(fuzz_outcome) => match fuzz_outcome {
                    FuzzOutcome::Case(CaseOutcome { debug, breakpoints, .. }) => {
                        (debug, breakpoints)
                    }
                    FuzzOutcome::CounterExample(CounterExampleOutcome {
                        debug,
                        breakpoints,
                        ..
                    }) => (debug, breakpoints),
                },
                Err(_) => (Default::default(), Default::default()),
            };
        }

        let kind = TestKind::Fuzz {
            median_gas: result.median_gas(false),
            mean_gas: result.mean_gas(false),
            first_case: result.first_case,
            runs: result.gas_by_case.len(),
        };

        // Record logs, labels and traces
        logs.extend(result.logs);
        labeled_addresses.extend(result.labeled_addresses);
        traces.extend(result.traces.map(|traces| (TraceKind::Execution, traces)));
        coverage = merge_coverages(coverage, result.coverage);

        // Record test execution time
        let duration = start.elapsed();
        trace!(?duration, success = %result.success);

        TestResult {
            status: match result.success {
                true => TestStatus::Success,
                false => TestStatus::Failure,
            },
            reason: result.reason,
            counterexample: result.counterexample,
            decoded_logs: decode_console_logs(&logs),
            logs,
            kind,
            traces,
            coverage,
            labeled_addresses,
            debug,
            breakpoints,
            duration,
            gas_report_traces: result.gas_report_traces.into_iter().map(|t| vec![t]).collect(),
        }
    }
}

/// Utility function to merge coverage options
fn merge_coverages(mut coverage: Option<HitMaps>, other: Option<HitMaps>) -> Option<HitMaps> {
    let old_coverage = std::mem::take(&mut coverage);
    match (old_coverage, other) {
        (Some(old_coverage), Some(other)) => Some(old_coverage.merge(other)),
        (None, Some(other)) => Some(other),
        (Some(old_coverage), None) => Some(old_coverage),
        (None, None) => None,
    }
}<|MERGE_RESOLUTION|>--- conflicted
+++ resolved
@@ -513,14 +513,8 @@
         identified_contracts: &ContractsByAddress,
     ) -> TestResult {
         trace!(target: "forge::test::fuzz", "executing invariant test for {:?}", func.name);
-<<<<<<< HEAD
-        let empty = ContractsByArtifact::default();
-        let project_contracts = known_contracts.unwrap_or(&empty);
         let TestSetup { address, logs, traces, labeled_addresses, coverage, fuzz_fixtures, .. } =
             setup;
-=======
-        let TestSetup { address, logs, traces, labeled_addresses, coverage, .. } = setup;
->>>>>>> 63072bec
 
         // First, run the test normally to see if it needs to be skipped.
         let start = Instant::now();
