--- conflicted
+++ resolved
@@ -94,12 +94,9 @@
                 max_fuzz_dictionary_values: 10_000,
                 max_calldata_fuzz_dictionary_addresses: 0,
             },
-<<<<<<< HEAD
+            gas_report_samples: 256,
             failure_persist_dir: tempfile::tempdir().unwrap().into_path(),
             failure_persist_file: "testfailure".to_string(),
-=======
-            gas_report_samples: 256,
->>>>>>> d75219c5
         })
         .invariant(InvariantConfig {
             runs: 256,
