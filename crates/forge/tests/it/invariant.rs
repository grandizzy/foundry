--- conflicted
+++ resolved
@@ -164,19 +164,18 @@
                 vec![("invariant_dynamic_targets()", true, None, None, None)],
             ),
             (
-<<<<<<< HEAD
+                "default/fuzz/invariant/common/InvariantFixtures.t.sol:InvariantFixtures",
+                vec![(
+                    "invariant_target_not_compromised()",
+                    false,
+                    Some("<empty revert data>".into()),
+                    None,
+                    None,
+                )],
+            ),
+            (
                 "default/fuzz/invariant/common/InvariantShrinkBigSequence.t.sol:ShrinkBigSequenceTest",
                 vec![("invariant_shrink_big_sequence()", true, None, None, None)],
-=======
-                "default/fuzz/invariant/common/InvariantFixtures.t.sol:InvariantFixtures",
-                vec![(
-                    "invariant_target_not_compromised()",
-                    false,
-                    Some("<empty revert data>".into()),
-                    None,
-                    None,
-                )],
->>>>>>> 008922d5
             ),
         ]),
     );
