--- conflicted
+++ resolved
@@ -34,16 +34,11 @@
     }
 }
 
-<<<<<<< HEAD
-impl<DB: Database> Inspector<DB> for LineCoverageCollector {
-    fn initialize_interp(&mut self, interpreter: &mut Interpreter, _context: &mut EvmContext<DB>) {
-=======
-impl<CTX> Inspector<CTX> for CoverageCollector
+impl<CTX> Inspector<CTX> for LineCoverageCollector
 where
     CTX: ContextTr<Journal: JournalExt>,
 {
     fn initialize_interp(&mut self, interpreter: &mut Interpreter, _context: &mut CTX) {
->>>>>>> b8118232
         get_or_insert_contract_hash(interpreter);
         self.insert_map(interpreter);
     }
