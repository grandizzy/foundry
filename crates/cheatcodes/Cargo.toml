--- conflicted
+++ resolved
@@ -42,10 +42,6 @@
 walkdir = "2"
 p256 = "0.13.2"
 thiserror = "1"
-<<<<<<< HEAD
-once_cell = "1"
-rustc-hash.workspace = true
-=======
 rustc-hash.workspace = true
 dialoguer = "0.11.0"
->>>>>>> 5ecc1bf6
+once_cell = "1"