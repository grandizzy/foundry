// We don't document function parameters individually so we can't enable `missing_docs` for this
// module. Instead, we emit custom diagnostics in `#[derive(Cheatcode)]`.
#![allow(missing_docs)]

use super::*;
use alloy_sol_types::sol;
use foundry_macros::Cheatcode;

sol! {
// Cheatcodes are marked as view/pure/none using the following rules:
// 0. A call's observable behaviour includes its return value, logs, reverts and state writes,
// 1. If you can influence a later call's observable behaviour, you're neither `view` nor `pure`
//    (you are modifying some state be it the EVM, interpreter, filesystem, etc),
// 2. Otherwise if you can be influenced by an earlier call, or if reading some state, you're `view`,
// 3. Otherwise you're `pure`.

/// Foundry cheatcodes interface.
#[derive(Debug, Cheatcode)] // Keep this list small to avoid unnecessary bloat.
#[sol(abi)]
interface Vm {
    //  ======== Types ========

    /// Error thrown by cheatcodes.
    error CheatcodeError(string message);

    /// A modification applied to either `msg.sender` or `tx.origin`. Returned by `readCallers`.
    enum CallerMode {
        /// No caller modification is currently active.
        None,
        /// A one time broadcast triggered by a `vm.broadcast()` call is currently active.
        Broadcast,
        /// A recurrent broadcast triggered by a `vm.startBroadcast()` call is currently active.
        RecurrentBroadcast,
        /// A one time prank triggered by a `vm.prank()` call is currently active.
        Prank,
        /// A recurrent prank triggered by a `vm.startPrank()` call is currently active.
        RecurrentPrank,
    }

    /// The kind of account access that occurred.
    enum AccountAccessKind {
        /// The account was called.
        Call,
        /// The account was called via delegatecall.
        DelegateCall,
        /// The account was called via callcode.
        CallCode,
        /// The account was called via staticcall.
        StaticCall,
        /// The account was created.
        Create,
        /// The account was selfdestructed.
        SelfDestruct,
        /// Synthetic access indicating the current context has resumed after a previous sub-context (AccountAccess).
        Resume,
        /// The account's balance was read.
        Balance,
        /// The account's codesize was read.
        Extcodesize,
        /// The account's codehash was read.
        Extcodehash,
        /// The account's code was copied.
        Extcodecopy,
    }

    /// An Ethereum log. Returned by `getRecordedLogs`.
    struct Log {
        /// The topics of the log, including the signature, if any.
        bytes32[] topics;
        /// The raw data of the log.
        bytes data;
        /// The address of the log's emitter.
        address emitter;
    }

    /// An RPC URL and its alias. Returned by `rpcUrlStructs`.
    struct Rpc {
        /// The alias of the RPC URL.
        string key;
        /// The RPC URL.
        string url;
    }

    /// An RPC log object. Returned by `eth_getLogs`.
    struct EthGetLogs {
        /// The address of the log's emitter.
        address emitter;
        /// The topics of the log, including the signature, if any.
        bytes32[] topics;
        /// The raw data of the log.
        bytes data;
        /// The block hash.
        bytes32 blockHash;
        /// The block number.
        uint64 blockNumber;
        /// The transaction hash.
        bytes32 transactionHash;
        /// The transaction index in the block.
        uint64 transactionIndex;
        /// The log index.
        uint256 logIndex;
        /// Whether the log was removed.
        bool removed;
    }

    /// A single entry in a directory listing. Returned by `readDir`.
    struct DirEntry {
        /// The error message, if any.
        string errorMessage;
        /// The path of the entry.
        string path;
        /// The depth of the entry.
        uint64 depth;
        /// Whether the entry is a directory.
        bool isDir;
        /// Whether the entry is a symlink.
        bool isSymlink;
    }

    /// Metadata information about a file.
    ///
    /// This structure is returned from the `fsMetadata` function and represents known
    /// metadata about a file such as its permissions, size, modification
    /// times, etc.
    struct FsMetadata {
        /// True if this metadata is for a directory.
        bool isDir;
        /// True if this metadata is for a symlink.
        bool isSymlink;
        /// The size of the file, in bytes, this metadata is for.
        uint256 length;
        /// True if this metadata is for a readonly (unwritable) file.
        bool readOnly;
        /// The last modification time listed in this metadata.
        uint256 modified;
        /// The last access time of this metadata.
        uint256 accessed;
        /// The creation time listed in this metadata.
        uint256 created;
    }

    /// A wallet with a public and private key.
    struct Wallet {
        /// The wallet's address.
        address addr;
        /// The wallet's public key `X`.
        uint256 publicKeyX;
        /// The wallet's public key `Y`.
        uint256 publicKeyY;
        /// The wallet's private key.
        uint256 privateKey;
    }

    /// The result of a `tryFfi` call.
    struct FfiResult {
        /// The exit code of the call.
        int32 exitCode;
        /// The optionally hex-decoded `stdout` data.
        bytes stdout;
        /// The `stderr` data.
        bytes stderr;
    }

    /// Information on the chain and fork.
    struct ChainInfo {
        /// The fork identifier. Set to zero if no fork is active.
        uint256 forkId;
        /// The chain ID of the current fork.
        uint256 chainId;
    }

    /// The result of a `stopAndReturnStateDiff` call.
    struct AccountAccess {
        /// The chain and fork the access occurred.
        ChainInfo chainInfo;
        /// The kind of account access that determines what the account is.
        /// If kind is Call, DelegateCall, StaticCall or CallCode, then the account is the callee.
        /// If kind is Create, then the account is the newly created account.
        /// If kind is SelfDestruct, then the account is the selfdestruct recipient.
        /// If kind is a Resume, then account represents a account context that has resumed.
        AccountAccessKind kind;
        /// The account that was accessed.
        /// It's either the account created, callee or a selfdestruct recipient for CREATE, CALL or SELFDESTRUCT.
        address account;
        /// What accessed the account.
        address accessor;
        /// If the account was initialized or empty prior to the access.
        /// An account is considered initialized if it has code, a
        /// non-zero nonce, or a non-zero balance.
        bool initialized;
        /// The previous balance of the accessed account.
        uint256 oldBalance;
        /// The potential new balance of the accessed account.
        /// That is, all balance changes are recorded here, even if reverts occurred.
        uint256 newBalance;
        /// Code of the account deployed by CREATE.
        bytes deployedCode;
        /// Value passed along with the account access
        uint256 value;
        /// Input data provided to the CREATE or CALL
        bytes data;
        /// If this access reverted in either the current or parent context.
        bool reverted;
        /// An ordered list of storage accesses made during an account access operation.
        StorageAccess[] storageAccesses;
        /// Call depth traversed during the recording of state differences
        uint64 depth;
    }

    /// The storage accessed during an `AccountAccess`.
    struct StorageAccess {
        /// The account whose storage was accessed.
        address account;
        /// The slot that was accessed.
        bytes32 slot;
        /// If the access was a write.
        bool isWrite;
        /// The previous value of the slot.
        bytes32 previousValue;
        /// The new value of the slot.
        bytes32 newValue;
        /// If the access was reverted.
        bool reverted;
    }

    // ======== EVM ========

    /// Gets the address for a given private key.
    #[cheatcode(group = Evm, safety = Safe)]
    function addr(uint256 privateKey) external pure returns (address keyAddr);

    /// Dump a genesis JSON file's `allocs` to disk.
    #[cheatcode(group = Evm, safety = Unsafe)]
    function dumpState(string calldata pathToStateJson) external;

    /// Gets the nonce of an account.
    #[cheatcode(group = Evm, safety = Safe)]
    function getNonce(address account) external view returns (uint64 nonce);

    /// Loads a storage slot from an address.
    #[cheatcode(group = Evm, safety = Safe)]
    function load(address target, bytes32 slot) external view returns (bytes32 data);

    /// Load a genesis JSON file's `allocs` into the in-memory revm state.
    #[cheatcode(group = Evm, safety = Unsafe)]
    function loadAllocs(string calldata pathToAllocsJson) external;

    /// Signs `digest` with `privateKey` using the secp256k1 curve.
    #[cheatcode(group = Evm, safety = Safe)]
    function sign(uint256 privateKey, bytes32 digest) external pure returns (uint8 v, bytes32 r, bytes32 s);

    /// Signs `digest` with `privateKey` using the secp256r1 curve.
    #[cheatcode(group = Evm, safety = Safe)]
    function signP256(uint256 privateKey, bytes32 digest) external pure returns (bytes32 r, bytes32 s);

    // -------- Record Storage --------

    /// Records all storage reads and writes.
    #[cheatcode(group = Evm, safety = Safe)]
    function record() external;

    /// Gets all accessed reads and write slot from a `vm.record` session, for a given address.
    #[cheatcode(group = Evm, safety = Safe)]
    function accesses(address target) external returns (bytes32[] memory readSlots, bytes32[] memory writeSlots);

    /// Record all account accesses as part of CREATE, CALL or SELFDESTRUCT opcodes in order,
    /// along with the context of the calls
    #[cheatcode(group = Evm, safety = Safe)]
    function startStateDiffRecording() external;

    /// Returns an ordered array of all account accesses from a `vm.startStateDiffRecording` session.
    #[cheatcode(group = Evm, safety = Safe)]
    function stopAndReturnStateDiff() external returns (AccountAccess[] memory accountAccesses);

    // -------- Recording Map Writes --------

    /// Starts recording all map SSTOREs for later retrieval.
    #[cheatcode(group = Evm, safety = Safe)]
    function startMappingRecording() external;

    /// Stops recording all map SSTOREs for later retrieval and clears the recorded data.
    #[cheatcode(group = Evm, safety = Safe)]
    function stopMappingRecording() external;

    /// Gets the number of elements in the mapping at the given slot, for a given address.
    #[cheatcode(group = Evm, safety = Safe)]
    function getMappingLength(address target, bytes32 mappingSlot) external returns (uint256 length);

    /// Gets the elements at index idx of the mapping at the given slot, for a given address. The
    /// index must be less than the length of the mapping (i.e. the number of keys in the mapping).
    #[cheatcode(group = Evm, safety = Safe)]
    function getMappingSlotAt(address target, bytes32 mappingSlot, uint256 idx) external returns (bytes32 value);

    /// Gets the map key and parent of a mapping at a given slot, for a given address.
    #[cheatcode(group = Evm, safety = Safe)]
    function getMappingKeyAndParentOf(address target, bytes32 elementSlot)
        external
        returns (bool found, bytes32 key, bytes32 parent);

    // -------- Block and Transaction Properties --------

    /// Sets `block.chainid`.
    #[cheatcode(group = Evm, safety = Unsafe)]
    function chainId(uint256 newChainId) external;

    /// Sets `block.coinbase`.
    #[cheatcode(group = Evm, safety = Unsafe)]
    function coinbase(address newCoinbase) external;

    /// Sets `block.difficulty`.
    /// Not available on EVM versions from Paris onwards. Use `prevrandao` instead.
    /// Reverts if used on unsupported EVM versions.
    #[cheatcode(group = Evm, safety = Unsafe)]
    function difficulty(uint256 newDifficulty) external;

    /// Sets `block.basefee`.
    #[cheatcode(group = Evm, safety = Unsafe)]
    function fee(uint256 newBasefee) external;

    /// Sets `block.prevrandao`.
    /// Not available on EVM versions before Paris. Use `difficulty` instead.
    /// If used on unsupported EVM versions it will revert.
    #[cheatcode(group = Evm, safety = Unsafe)]
    function prevrandao(bytes32 newPrevrandao) external;

    /// Sets `block.height`.
    #[cheatcode(group = Evm, safety = Unsafe)]
    function roll(uint256 newHeight) external;

    /// Gets the current `block.number`.
    /// You should use this instead of `block.number` if you use `vm.roll`, as `block.number` is assumed to be constant across a transaction,
    /// and as a result will get optimized out by the compiler.
    /// See https://github.com/foundry-rs/foundry/issues/6180
    #[cheatcode(group = Evm, safety = Safe)]
    function getBlockNumber() external view returns (uint256 height);

    /// Sets `tx.gasprice`.
    #[cheatcode(group = Evm, safety = Unsafe)]
    function txGasPrice(uint256 newGasPrice) external;

    /// Sets `block.timestamp`.
    #[cheatcode(group = Evm, safety = Unsafe)]
    function warp(uint256 newTimestamp) external;

    /// Gets the current `block.timestamp`.
    /// You should use this instead of `block.timestamp` if you use `vm.warp`, as `block.timestamp` is assumed to be constant across a transaction,
    /// and as a result will get optimized out by the compiler.
    /// See https://github.com/foundry-rs/foundry/issues/6180
    #[cheatcode(group = Evm, safety = Safe)]
    function getBlockTimestamp() external view returns (uint256 timestamp);

    // -------- Account State --------

    /// Sets an address' balance.
    #[cheatcode(group = Evm, safety = Unsafe)]
    function deal(address account, uint256 newBalance) external;

    /// Sets an address' code.
    #[cheatcode(group = Evm, safety = Unsafe)]
    function etch(address target, bytes calldata newRuntimeBytecode) external;

    /// Resets the nonce of an account to 0 for EOAs and 1 for contract accounts.
    #[cheatcode(group = Evm, safety = Unsafe)]
    function resetNonce(address account) external;

    /// Sets the nonce of an account. Must be higher than the current nonce of the account.
    #[cheatcode(group = Evm, safety = Unsafe)]
    function setNonce(address account, uint64 newNonce) external;

    /// Sets the nonce of an account to an arbitrary value.
    #[cheatcode(group = Evm, safety = Unsafe)]
    function setNonceUnsafe(address account, uint64 newNonce) external;

    /// Stores a value to an address' storage slot.
    #[cheatcode(group = Evm, safety = Unsafe)]
    function store(address target, bytes32 slot, bytes32 value) external;

    /// Marks the slots of an account and the account address as cold.
    #[cheatcode(group = Evm, safety = Unsafe, status = Experimental)]
    function cool(address target) external;

    // -------- Call Manipulation --------
    // --- Mocks ---

    /// Clears all mocked calls.
    #[cheatcode(group = Evm, safety = Unsafe)]
    function clearMockedCalls() external;

    /// Mocks a call to an address, returning specified data.
    /// Calldata can either be strict or a partial match, e.g. if you only
    /// pass a Solidity selector to the expected calldata, then the entire Solidity
    /// function will be mocked.
    #[cheatcode(group = Evm, safety = Unsafe)]
    function mockCall(address callee, bytes calldata data, bytes calldata returnData) external;

    /// Mocks a call to an address with a specific `msg.value`, returning specified data.
    /// Calldata match takes precedence over `msg.value` in case of ambiguity.
    #[cheatcode(group = Evm, safety = Unsafe)]
    function mockCall(address callee, uint256 msgValue, bytes calldata data, bytes calldata returnData) external;

    /// Reverts a call to an address with specified revert data.
    #[cheatcode(group = Evm, safety = Unsafe)]
    function mockCallRevert(address callee, bytes calldata data, bytes calldata revertData) external;

    /// Reverts a call to an address with a specific `msg.value`, with specified revert data.
    #[cheatcode(group = Evm, safety = Unsafe)]
    function mockCallRevert(address callee, uint256 msgValue, bytes calldata data, bytes calldata revertData)
        external;

    // --- Impersonation (pranks) ---

    /// Sets the *next* call's `msg.sender` to be the input address.
    #[cheatcode(group = Evm, safety = Unsafe)]
    function prank(address msgSender) external;

    /// Sets all subsequent calls' `msg.sender` to be the input address until `stopPrank` is called.
    #[cheatcode(group = Evm, safety = Unsafe)]
    function startPrank(address msgSender) external;

    /// Sets the *next* call's `msg.sender` to be the input address, and the `tx.origin` to be the second input.
    #[cheatcode(group = Evm, safety = Unsafe)]
    function prank(address msgSender, address txOrigin) external;

    /// Sets all subsequent calls' `msg.sender` to be the input address until `stopPrank` is called, and the `tx.origin` to be the second input.
    #[cheatcode(group = Evm, safety = Unsafe)]
    function startPrank(address msgSender, address txOrigin) external;

    /// Resets subsequent calls' `msg.sender` to be `address(this)`.
    #[cheatcode(group = Evm, safety = Unsafe)]
    function stopPrank() external;

    /// Reads the current `msg.sender` and `tx.origin` from state and reports if there is any active caller modification.
    #[cheatcode(group = Evm, safety = Unsafe)]
    function readCallers() external returns (CallerMode callerMode, address msgSender, address txOrigin);

    // -------- State Snapshots --------

    /// Snapshot the current state of the evm.
    /// Returns the ID of the snapshot that was created.
    /// To revert a snapshot use `revertTo`.
    #[cheatcode(group = Evm, safety = Unsafe)]
    function snapshot() external returns (uint256 snapshotId);

    /// Revert the state of the EVM to a previous snapshot
    /// Takes the snapshot ID to revert to.
    ///
    /// Returns `true` if the snapshot was successfully reverted.
    /// Returns `false` if the snapshot does not exist.
    ///
    /// **Note:** This does not automatically delete the snapshot. To delete the snapshot use `deleteSnapshot`.
    #[cheatcode(group = Evm, safety = Unsafe)]
    function revertTo(uint256 snapshotId) external returns (bool success);

    /// Revert the state of the EVM to a previous snapshot and automatically deletes the snapshots
    /// Takes the snapshot ID to revert to.
    ///
    /// Returns `true` if the snapshot was successfully reverted and deleted.
    /// Returns `false` if the snapshot does not exist.
    #[cheatcode(group = Evm, safety = Unsafe)]
    function revertToAndDelete(uint256 snapshotId) external returns (bool success);

    /// Removes the snapshot with the given ID created by `snapshot`.
    /// Takes the snapshot ID to delete.
    ///
    /// Returns `true` if the snapshot was successfully deleted.
    /// Returns `false` if the snapshot does not exist.
    #[cheatcode(group = Evm, safety = Unsafe)]
    function deleteSnapshot(uint256 snapshotId) external returns (bool success);

    /// Removes _all_ snapshots previously created by `snapshot`.
    #[cheatcode(group = Evm, safety = Unsafe)]
    function deleteSnapshots() external;

    // -------- Forking --------
    // --- Creation and Selection ---

    /// Returns the identifier of the currently active fork. Reverts if no fork is currently active.
    #[cheatcode(group = Evm, safety = Unsafe)]
    function activeFork() external view returns (uint256 forkId);

    /// Creates a new fork with the given endpoint and the _latest_ block and returns the identifier of the fork.
    #[cheatcode(group = Evm, safety = Unsafe)]
    function createFork(string calldata urlOrAlias) external returns (uint256 forkId);
    /// Creates a new fork with the given endpoint and block and returns the identifier of the fork.
    #[cheatcode(group = Evm, safety = Unsafe)]
    function createFork(string calldata urlOrAlias, uint256 blockNumber) external returns (uint256 forkId);
    /// Creates a new fork with the given endpoint and at the block the given transaction was mined in,
    /// replays all transaction mined in the block before the transaction, and returns the identifier of the fork.
    #[cheatcode(group = Evm, safety = Unsafe)]
    function createFork(string calldata urlOrAlias, bytes32 txHash) external returns (uint256 forkId);

    /// Creates and also selects a new fork with the given endpoint and the latest block and returns the identifier of the fork.
    #[cheatcode(group = Evm, safety = Unsafe)]
    function createSelectFork(string calldata urlOrAlias) external returns (uint256 forkId);
    /// Creates and also selects a new fork with the given endpoint and block and returns the identifier of the fork.
    #[cheatcode(group = Evm, safety = Unsafe)]
    function createSelectFork(string calldata urlOrAlias, uint256 blockNumber) external returns (uint256 forkId);
    /// Creates and also selects new fork with the given endpoint and at the block the given transaction was mined in,
    /// replays all transaction mined in the block before the transaction, returns the identifier of the fork.
    #[cheatcode(group = Evm, safety = Unsafe)]
    function createSelectFork(string calldata urlOrAlias, bytes32 txHash) external returns (uint256 forkId);

    /// Updates the currently active fork to given block number
    /// This is similar to `roll` but for the currently active fork.
    #[cheatcode(group = Evm, safety = Unsafe)]
    function rollFork(uint256 blockNumber) external;
    /// Updates the currently active fork to given transaction. This will `rollFork` with the number
    /// of the block the transaction was mined in and replays all transaction mined before it in the block.
    #[cheatcode(group = Evm, safety = Unsafe)]
    function rollFork(bytes32 txHash) external;
    /// Updates the given fork to given block number.
    #[cheatcode(group = Evm, safety = Unsafe)]
    function rollFork(uint256 forkId, uint256 blockNumber) external;
    /// Updates the given fork to block number of the given transaction and replays all transaction mined before it in the block.
    #[cheatcode(group = Evm, safety = Unsafe)]
    function rollFork(uint256 forkId, bytes32 txHash) external;

    /// Takes a fork identifier created by `createFork` and sets the corresponding forked state as active.
    #[cheatcode(group = Evm, safety = Unsafe)]
    function selectFork(uint256 forkId) external;

    /// Fetches the given transaction from the active fork and executes it on the current state.
    #[cheatcode(group = Evm, safety = Unsafe)]
    function transact(bytes32 txHash) external;
    /// Fetches the given transaction from the given fork and executes it on the current state.
    #[cheatcode(group = Evm, safety = Unsafe)]
    function transact(uint256 forkId, bytes32 txHash) external;

    /// Performs an Ethereum JSON-RPC request to the current fork URL.
    #[cheatcode(group = Evm, safety = Safe)]
    function rpc(string calldata method, string calldata params) external returns (bytes memory data);

    /// Gets all the logs according to specified filter.
    #[cheatcode(group = Evm, safety = Safe)]
    function eth_getLogs(uint256 fromBlock, uint256 toBlock, address target, bytes32[] memory topics)
        external
        returns (EthGetLogs[] memory logs);

    // --- Behavior ---

    /// In forking mode, explicitly grant the given address cheatcode access.
    #[cheatcode(group = Evm, safety = Unsafe)]
    function allowCheatcodes(address account) external;

    /// Marks that the account(s) should use persistent storage across fork swaps in a multifork setup
    /// Meaning, changes made to the state of this account will be kept when switching forks.
    #[cheatcode(group = Evm, safety = Unsafe)]
    function makePersistent(address account) external;
    /// See `makePersistent(address)`.
    #[cheatcode(group = Evm, safety = Unsafe)]
    function makePersistent(address account0, address account1) external;
    /// See `makePersistent(address)`.
    #[cheatcode(group = Evm, safety = Unsafe)]
    function makePersistent(address account0, address account1, address account2) external;
    /// See `makePersistent(address)`.
    #[cheatcode(group = Evm, safety = Unsafe)]
    function makePersistent(address[] calldata accounts) external;

    /// Revokes persistent status from the address, previously added via `makePersistent`.
    #[cheatcode(group = Evm, safety = Unsafe)]
    function revokePersistent(address account) external;
    /// See `revokePersistent(address)`.
    #[cheatcode(group = Evm, safety = Unsafe)]
    function revokePersistent(address[] calldata accounts) external;

    /// Returns true if the account is marked as persistent.
    #[cheatcode(group = Evm, safety = Unsafe)]
    function isPersistent(address account) external view returns (bool persistent);

    // -------- Record Logs --------

    /// Record all the transaction logs.
    #[cheatcode(group = Evm, safety = Safe)]
    function recordLogs() external;

    /// Gets all the recorded logs.
    #[cheatcode(group = Evm, safety = Safe)]
    function getRecordedLogs() external returns (Log[] memory logs);

    // -------- Gas Metering --------
    // It's recommend to use the `noGasMetering` modifier included with forge-std, instead of
    // using these functions directly.

    /// Pauses gas metering (i.e. gas usage is not counted). Noop if already paused.
    #[cheatcode(group = Evm, safety = Safe)]
    function pauseGasMetering() external;

    /// Resumes gas metering (i.e. gas usage is counted again). Noop if already on.
    #[cheatcode(group = Evm, safety = Safe)]
    function resumeGasMetering() external;

    // ======== Test Assertions and Utilities ========

    /// If the condition is false, discard this run's fuzz inputs and generate new ones.
    #[cheatcode(group = Testing, safety = Safe)]
    function assume(bool condition) external pure;

    /// Writes a breakpoint to jump to in the debugger.
    #[cheatcode(group = Testing, safety = Safe)]
    function breakpoint(string calldata char) external;

    /// Writes a conditional breakpoint to jump to in the debugger.
    #[cheatcode(group = Testing, safety = Safe)]
    function breakpoint(string calldata char, bool value) external;

    /// Returns the RPC url for the given alias.
    #[cheatcode(group = Testing, safety = Safe)]
    function rpcUrl(string calldata rpcAlias) external view returns (string memory json);

    /// Returns all rpc urls and their aliases `[alias, url][]`.
    #[cheatcode(group = Testing, safety = Safe)]
    function rpcUrls() external view returns (string[2][] memory urls);

    /// Returns all rpc urls and their aliases as structs.
    #[cheatcode(group = Testing, safety = Safe)]
    function rpcUrlStructs() external view returns (Rpc[] memory urls);

    /// Suspends execution of the main thread for `duration` milliseconds.
    #[cheatcode(group = Testing, safety = Safe)]
    function sleep(uint256 duration) external;

    /// Expects a call to an address with the specified calldata.
    /// Calldata can either be a strict or a partial match.
    #[cheatcode(group = Testing, safety = Unsafe)]
    function expectCall(address callee, bytes calldata data) external;

    /// Expects given number of calls to an address with the specified calldata.
    #[cheatcode(group = Testing, safety = Unsafe)]
    function expectCall(address callee, bytes calldata data, uint64 count) external;

    /// Expects a call to an address with the specified `msg.value` and calldata.
    #[cheatcode(group = Testing, safety = Unsafe)]
    function expectCall(address callee, uint256 msgValue, bytes calldata data) external;

    /// Expects given number of calls to an address with the specified `msg.value` and calldata.
    #[cheatcode(group = Testing, safety = Unsafe)]
    function expectCall(address callee, uint256 msgValue, bytes calldata data, uint64 count) external;

    /// Expect a call to an address with the specified `msg.value`, gas, and calldata.
    #[cheatcode(group = Testing, safety = Unsafe)]
    function expectCall(address callee, uint256 msgValue, uint64 gas, bytes calldata data) external;

    /// Expects given number of calls to an address with the specified `msg.value`, gas, and calldata.
    #[cheatcode(group = Testing, safety = Unsafe)]
    function expectCall(address callee, uint256 msgValue, uint64 gas, bytes calldata data, uint64 count) external;

    /// Expect a call to an address with the specified `msg.value` and calldata, and a *minimum* amount of gas.
    #[cheatcode(group = Testing, safety = Unsafe)]
    function expectCallMinGas(address callee, uint256 msgValue, uint64 minGas, bytes calldata data) external;

    /// Expect given number of calls to an address with the specified `msg.value` and calldata, and a *minimum* amount of gas.
    #[cheatcode(group = Testing, safety = Unsafe)]
    function expectCallMinGas(address callee, uint256 msgValue, uint64 minGas, bytes calldata data, uint64 count)
        external;

    /// Prepare an expected log with (bool checkTopic1, bool checkTopic2, bool checkTopic3, bool checkData.).
    /// Call this function, then emit an event, then call a function. Internally after the call, we check if
    /// logs were emitted in the expected order with the expected topics and data (as specified by the booleans).
    #[cheatcode(group = Testing, safety = Unsafe)]
    function expectEmit(bool checkTopic1, bool checkTopic2, bool checkTopic3, bool checkData) external;

    /// Same as the previous method, but also checks supplied address against emitting contract.
    #[cheatcode(group = Testing, safety = Unsafe)]
    function expectEmit(bool checkTopic1, bool checkTopic2, bool checkTopic3, bool checkData, address emitter)
        external;

    /// Prepare an expected log with all topic and data checks enabled.
    /// Call this function, then emit an event, then call a function. Internally after the call, we check if
    /// logs were emitted in the expected order with the expected topics and data.
    #[cheatcode(group = Testing, safety = Unsafe)]
    function expectEmit() external;

    /// Same as the previous method, but also checks supplied address against emitting contract.
    #[cheatcode(group = Testing, safety = Unsafe)]
    function expectEmit(address emitter) external;

    /// Expects an error on next call with any revert data.
    #[cheatcode(group = Testing, safety = Unsafe)]
    function expectRevert() external;

    /// Expects an error on next call that starts with the revert data.
    #[cheatcode(group = Testing, safety = Unsafe)]
    function expectRevert(bytes4 revertData) external;

    /// Expects an error on next call that exactly matches the revert data.
    #[cheatcode(group = Testing, safety = Unsafe)]
    function expectRevert(bytes calldata revertData) external;

    /// Expects an error on next cheatcode call with any revert data.
    #[cheatcode(group = Testing, safety = Unsafe, status = Internal)]
    function _expectCheatcodeRevert() external;

    /// Expects an error on next cheatcode call that starts with the revert data.
    #[cheatcode(group = Testing, safety = Unsafe, status = Internal)]
    function _expectCheatcodeRevert(bytes4 revertData) external;

    /// Expects an error on next cheatcode call that exactly matches the revert data.
    #[cheatcode(group = Testing, safety = Unsafe, status = Internal)]
    function _expectCheatcodeRevert(bytes calldata revertData) external;

    /// Only allows memory writes to offsets [0x00, 0x60) ∪ [min, max) in the current subcontext. If any other
    /// memory is written to, the test will fail. Can be called multiple times to add more ranges to the set.
    #[cheatcode(group = Testing, safety = Unsafe)]
    function expectSafeMemory(uint64 min, uint64 max) external;

    /// Stops all safe memory expectation in the current subcontext.
    #[cheatcode(group = Testing, safety = Unsafe)]
    function stopExpectSafeMemory() external;

    /// Only allows memory writes to offsets [0x00, 0x60) ∪ [min, max) in the next created subcontext.
    /// If any other memory is written to, the test will fail. Can be called multiple times to add more ranges
    /// to the set.
    #[cheatcode(group = Testing, safety = Unsafe)]
    function expectSafeMemoryCall(uint64 min, uint64 max) external;

    /// Marks a test as skipped. Must be called at the top of the test.
    #[cheatcode(group = Testing, safety = Unsafe)]
    function skip(bool skipTest) external;

    /// Asserts that the given condition is true.
    #[cheatcode(group = Testing, safety = Safe)]
    function assertTrue(bool condition) external pure;

    /// Asserts that the given condition is true and includes error message into revert string on failure.
    #[cheatcode(group = Testing, safety = Safe)]
    function assertTrue(bool condition, string calldata error) external pure;

    /// Asserts that the given condition is false.
    #[cheatcode(group = Testing, safety = Safe)]
    function assertFalse(bool condition) external pure;

    /// Asserts that the given condition is false and includes error message into revert string on failure.
    #[cheatcode(group = Testing, safety = Safe)]
    function assertFalse(bool condition, string calldata error) external pure;

    /// Asserts that two `bool` values are equal.
    #[cheatcode(group = Testing, safety = Safe)]
    function assertEq(bool left, bool right) external pure;

    /// Asserts that two `bool` values are equal and includes error message into revert string on failure.
    #[cheatcode(group = Testing, safety = Safe)]
    function assertEq(bool left, bool right, string calldata error) external pure;

    /// Asserts that two `uint256` values are equal.
    #[cheatcode(group = Testing, safety = Safe)]
    function assertEq(uint256 left, uint256 right) external pure;

    /// Asserts that two `uint256` values are equal and includes error message into revert string on failure.
    #[cheatcode(group = Testing, safety = Safe)]
    function assertEq(uint256 left, uint256 right, string calldata error) external pure;

    /// Asserts that two `int256` values are equal.
    #[cheatcode(group = Testing, safety = Safe)]
    function assertEq(int256 left, int256 right) external pure;

    /// Asserts that two `int256` values are equal and includes error message into revert string on failure.
    #[cheatcode(group = Testing, safety = Safe)]
    function assertEq(int256 left, int256 right, string calldata error) external pure;

    /// Asserts that two `address` values are equal.
    #[cheatcode(group = Testing, safety = Safe)]
    function assertEq(address left, address right) external pure;

    /// Asserts that two `address` values are equal and includes error message into revert string on failure.
    #[cheatcode(group = Testing, safety = Safe)]
    function assertEq(address left, address right, string calldata error) external pure;

    /// Asserts that two `bytes32` values are equal.
    #[cheatcode(group = Testing, safety = Safe)]
    function assertEq(bytes32 left, bytes32 right) external pure;

    /// Asserts that two `bytes32` values are equal and includes error message into revert string on failure.
    #[cheatcode(group = Testing, safety = Safe)]
    function assertEq(bytes32 left, bytes32 right, string calldata error) external pure;

    /// Asserts that two `string` values are equal.
    #[cheatcode(group = Testing, safety = Safe)]
    function assertEq(string calldata left, string calldata right) external pure;

    /// Asserts that two `string` values are equal and includes error message into revert string on failure.
    #[cheatcode(group = Testing, safety = Safe)]
    function assertEq(string calldata left, string calldata right, string calldata error) external pure;

    /// Asserts that two `bytes` values are equal.
    #[cheatcode(group = Testing, safety = Safe)]
    function assertEq(bytes calldata left, bytes calldata right) external pure;

    /// Asserts that two `bytes` values are equal and includes error message into revert string on failure.
    #[cheatcode(group = Testing, safety = Safe)]
    function assertEq(bytes calldata left, bytes calldata right, string calldata error) external pure;

    /// Asserts that two arrays of `bool` values are equal.
    #[cheatcode(group = Testing, safety = Safe)]
    function assertEq(bool[] calldata left, bool[] calldata right) external pure;

    /// Asserts that two arrays of `bool` values are equal and includes error message into revert string on failure.
    #[cheatcode(group = Testing, safety = Safe)]
    function assertEq(bool[] calldata left, bool[] calldata right, string calldata error) external pure;

    /// Asserts that two arrays of `uint256 values are equal.
    #[cheatcode(group = Testing, safety = Safe)]
    function assertEq(uint256[] calldata left, uint256[] calldata right) external pure;

    /// Asserts that two arrays of `uint256` values are equal and includes error message into revert string on failure.
    #[cheatcode(group = Testing, safety = Safe)]
    function assertEq(uint256[] calldata left, uint256[] calldata right, string calldata error) external pure;

    /// Asserts that two arrays of `int256` values are equal.
    #[cheatcode(group = Testing, safety = Safe)]
    function assertEq(int256[] calldata left, int256[] calldata right) external pure;

    /// Asserts that two arrays of `int256` values are equal and includes error message into revert string on failure.
    #[cheatcode(group = Testing, safety = Safe)]
    function assertEq(int256[] calldata left, int256[] calldata right, string calldata error) external pure;

    /// Asserts that two arrays of `address` values are equal.
    #[cheatcode(group = Testing, safety = Safe)]
    function assertEq(address[] calldata left, address[] calldata right) external pure;

    /// Asserts that two arrays of `address` values are equal and includes error message into revert string on failure.
    #[cheatcode(group = Testing, safety = Safe)]
    function assertEq(address[] calldata left, address[] calldata right, string calldata error) external pure;

    /// Asserts that two arrays of `bytes32` values are equal.
    #[cheatcode(group = Testing, safety = Safe)]
    function assertEq(bytes32[] calldata left, bytes32[] calldata right) external pure;

    /// Asserts that two arrays of `bytes32` values are equal and includes error message into revert string on failure.
    #[cheatcode(group = Testing, safety = Safe)]
    function assertEq(bytes32[] calldata left, bytes32[] calldata right, string calldata error) external pure;

    /// Asserts that two arrays of `string` values are equal.
    #[cheatcode(group = Testing, safety = Safe)]
    function assertEq(string[] calldata left, string[] calldata right) external pure;

    /// Asserts that two arrays of `string` values are equal and includes error message into revert string on failure.
    #[cheatcode(group = Testing, safety = Safe)]
    function assertEq(string[] calldata left, string[] calldata right, string calldata error) external pure;

    /// Asserts that two arrays of `bytes` values are equal.
    #[cheatcode(group = Testing, safety = Safe)]
    function assertEq(bytes[] calldata left, bytes[] calldata right) external pure;

    /// Asserts that two arrays of `bytes` values are equal and includes error message into revert string on failure.
    #[cheatcode(group = Testing, safety = Safe)]
    function assertEq(bytes[] calldata left, bytes[] calldata right, string calldata error) external pure;

    /// Asserts that two `uint256` values are equal, formatting them with decimals in failure message.
    #[cheatcode(group = Testing, safety = Safe)]
    function assertEqDecimal(uint256 left, uint256 right, uint256 decimals) external pure;

    /// Asserts that two `uint256` values are equal, formatting them with decimals in failure message.
    /// Includes error message into revert string on failure.
    #[cheatcode(group = Testing, safety = Safe)]
    function assertEqDecimal(uint256 left, uint256 right, uint256 decimals, string calldata error) external pure;

    /// Asserts that two `int256` values are equal, formatting them with decimals in failure message.
    #[cheatcode(group = Testing, safety = Safe)]
    function assertEqDecimal(int256 left, int256 right, uint256 decimals) external pure;

    /// Asserts that two `int256` values are equal, formatting them with decimals in failure message.
    /// Includes error message into revert string on failure.
    #[cheatcode(group = Testing, safety = Safe)]
    function assertEqDecimal(int256 left, int256 right, uint256 decimals, string calldata error) external pure;

    /// Asserts that two `bool` values are not equal.
    #[cheatcode(group = Testing, safety = Safe)]
    function assertNotEq(bool left, bool right) external pure;

    /// Asserts that two `bool` values are not equal and includes error message into revert string on failure.
    #[cheatcode(group = Testing, safety = Safe)]
    function assertNotEq(bool left, bool right, string calldata error) external pure;

    /// Asserts that two `uint256` values are not equal.
    #[cheatcode(group = Testing, safety = Safe)]
    function assertNotEq(uint256 left, uint256 right) external pure;

    /// Asserts that two `uint256` values are not equal and includes error message into revert string on failure.
    #[cheatcode(group = Testing, safety = Safe)]
    function assertNotEq(uint256 left, uint256 right, string calldata error) external pure;

    /// Asserts that two `int256` values are not equal.
    #[cheatcode(group = Testing, safety = Safe)]
    function assertNotEq(int256 left, int256 right) external pure;

    /// Asserts that two `int256` values are not equal and includes error message into revert string on failure.
    #[cheatcode(group = Testing, safety = Safe)]
    function assertNotEq(int256 left, int256 right, string calldata error) external pure;

    /// Asserts that two `address` values are not equal.
    #[cheatcode(group = Testing, safety = Safe)]
    function assertNotEq(address left, address right) external pure;

    /// Asserts that two `address` values are not equal and includes error message into revert string on failure.
    #[cheatcode(group = Testing, safety = Safe)]
    function assertNotEq(address left, address right, string calldata error) external pure;

    /// Asserts that two `bytes32` values are not equal.
    #[cheatcode(group = Testing, safety = Safe)]
    function assertNotEq(bytes32 left, bytes32 right) external pure;

    /// Asserts that two `bytes32` values are not equal and includes error message into revert string on failure.
    #[cheatcode(group = Testing, safety = Safe)]
    function assertNotEq(bytes32 left, bytes32 right, string calldata error) external pure;

    /// Asserts that two `string` values are not equal.
    #[cheatcode(group = Testing, safety = Safe)]
    function assertNotEq(string calldata left, string calldata right) external pure;

    /// Asserts that two `string` values are not equal and includes error message into revert string on failure.
    #[cheatcode(group = Testing, safety = Safe)]
    function assertNotEq(string calldata left, string calldata right, string calldata error) external pure;

    /// Asserts that two `bytes` values are not equal.
    #[cheatcode(group = Testing, safety = Safe)]
    function assertNotEq(bytes calldata left, bytes calldata right) external pure;

    /// Asserts that two `bytes` values are not equal and includes error message into revert string on failure.
    #[cheatcode(group = Testing, safety = Safe)]
    function assertNotEq(bytes calldata left, bytes calldata right, string calldata error) external pure;

    /// Asserts that two arrays of `bool` values are not equal.
    #[cheatcode(group = Testing, safety = Safe)]
    function assertNotEq(bool[] calldata left, bool[] calldata right) external pure;

    /// Asserts that two arrays of `bool` values are not equal and includes error message into revert string on failure.
    #[cheatcode(group = Testing, safety = Safe)]
    function assertNotEq(bool[] calldata left, bool[] calldata right, string calldata error) external pure;

    /// Asserts that two arrays of `uint256` values are not equal.
    #[cheatcode(group = Testing, safety = Safe)]
    function assertNotEq(uint256[] calldata left, uint256[] calldata right) external pure;

    /// Asserts that two arrays of `uint256` values are not equal and includes error message into revert string on failure.
    #[cheatcode(group = Testing, safety = Safe)]
    function assertNotEq(uint256[] calldata left, uint256[] calldata right, string calldata error) external pure;

    /// Asserts that two arrays of `int256` values are not equal.
    #[cheatcode(group = Testing, safety = Safe)]
    function assertNotEq(int256[] calldata left, int256[] calldata right) external pure;

    /// Asserts that two arrays of `int256` values are not equal and includes error message into revert string on failure.
    #[cheatcode(group = Testing, safety = Safe)]
    function assertNotEq(int256[] calldata left, int256[] calldata right, string calldata error) external pure;

    /// Asserts that two arrays of `address` values are not equal.
    #[cheatcode(group = Testing, safety = Safe)]
    function assertNotEq(address[] calldata left, address[] calldata right) external pure;

    /// Asserts that two arrays of `address` values are not equal and includes error message into revert string on failure.
    #[cheatcode(group = Testing, safety = Safe)]
    function assertNotEq(address[] calldata left, address[] calldata right, string calldata error) external pure;

    /// Asserts that two arrays of `bytes32` values are not equal.
    #[cheatcode(group = Testing, safety = Safe)]
    function assertNotEq(bytes32[] calldata left, bytes32[] calldata right) external pure;

    /// Asserts that two arrays of `bytes32` values are not equal and includes error message into revert string on failure.
    #[cheatcode(group = Testing, safety = Safe)]
    function assertNotEq(bytes32[] calldata left, bytes32[] calldata right, string calldata error) external pure;

    /// Asserts that two arrays of `string` values are not equal.
    #[cheatcode(group = Testing, safety = Safe)]
    function assertNotEq(string[] calldata left, string[] calldata right) external pure;

    /// Asserts that two arrays of `string` values are not equal and includes error message into revert string on failure.
    #[cheatcode(group = Testing, safety = Safe)]
    function assertNotEq(string[] calldata left, string[] calldata right, string calldata error) external pure;

    /// Asserts that two arrays of `bytes` values are not equal.
    #[cheatcode(group = Testing, safety = Safe)]
    function assertNotEq(bytes[] calldata left, bytes[] calldata right) external pure;

    /// Asserts that two arrays of `bytes` values are not equal and includes error message into revert string on failure.
    #[cheatcode(group = Testing, safety = Safe)]
    function assertNotEq(bytes[] calldata left, bytes[] calldata right, string calldata error) external pure;

    /// Asserts that two `uint256` values are not equal, formatting them with decimals in failure message.
    #[cheatcode(group = Testing, safety = Safe)]
    function assertNotEqDecimal(uint256 left, uint256 right, uint256 decimals) external pure;

    /// Asserts that two `uint256` values are not equal, formatting them with decimals in failure message.
    /// Includes error message into revert string on failure.
    #[cheatcode(group = Testing, safety = Safe)]
    function assertNotEqDecimal(uint256 left, uint256 right, uint256 decimals, string calldata error) external pure;

    /// Asserts that two `int256` values are not equal, formatting them with decimals in failure message.
    #[cheatcode(group = Testing, safety = Safe)]
    function assertNotEqDecimal(int256 left, int256 right, uint256 decimals) external pure;

    /// Asserts that two `int256` values are not equal, formatting them with decimals in failure message.
    /// Includes error message into revert string on failure.
    #[cheatcode(group = Testing, safety = Safe)]
    function assertNotEqDecimal(int256 left, int256 right, uint256 decimals, string calldata error) external pure;

    /// Compares two `uint256` values. Expects first value to be greater than second.
    #[cheatcode(group = Testing, safety = Safe)]
    function assertGt(uint256 left, uint256 right) external pure;

    /// Compares two `uint256` values. Expects first value to be greater than second.
    /// Includes error message into revert string on failure.
    #[cheatcode(group = Testing, safety = Safe)]
    function assertGt(uint256 left, uint256 right, string calldata error) external pure;

    /// Compares two `int256` values. Expects first value to be greater than second.
    #[cheatcode(group = Testing, safety = Safe)]
    function assertGt(int256 left, int256 right) external pure;

    /// Compares two `int256` values. Expects first value to be greater than second.
    /// Includes error message into revert string on failure.
    #[cheatcode(group = Testing, safety = Safe)]
    function assertGt(int256 left, int256 right, string calldata error) external pure;

    /// Compares two `uint256` values. Expects first value to be greater than second.
    /// Formats values with decimals in failure message.
    #[cheatcode(group = Testing, safety = Safe)]
    function assertGtDecimal(uint256 left, uint256 right, uint256 decimals) external pure;

    /// Compares two `uint256` values. Expects first value to be greater than second.
    /// Formats values with decimals in failure message. Includes error message into revert string on failure.
    #[cheatcode(group = Testing, safety = Safe)]
    function assertGtDecimal(uint256 left, uint256 right, uint256 decimals, string calldata error) external pure;

    /// Compares two `int256` values. Expects first value to be greater than second.
    /// Formats values with decimals in failure message.
    #[cheatcode(group = Testing, safety = Safe)]
    function assertGtDecimal(int256 left, int256 right, uint256 decimals) external pure;

    /// Compares two `int256` values. Expects first value to be greater than second.
    /// Formats values with decimals in failure message. Includes error message into revert string on failure.
    #[cheatcode(group = Testing, safety = Safe)]
    function assertGtDecimal(int256 left, int256 right, uint256 decimals, string calldata error) external pure;

    /// Compares two `uint256` values. Expects first value to be greater than or equal to second.
    #[cheatcode(group = Testing, safety = Safe)]
    function assertGe(uint256 left, uint256 right) external pure;

    /// Compares two `uint256` values. Expects first value to be greater than or equal to second.
    /// Includes error message into revert string on failure.
    #[cheatcode(group = Testing, safety = Safe)]
    function assertGe(uint256 left, uint256 right, string calldata error) external pure;

    /// Compares two `int256` values. Expects first value to be greater than or equal to second.
    #[cheatcode(group = Testing, safety = Safe)]
    function assertGe(int256 left, int256 right) external pure;

    /// Compares two `int256` values. Expects first value to be greater than or equal to second.
    /// Includes error message into revert string on failure.
    #[cheatcode(group = Testing, safety = Safe)]
    function assertGe(int256 left, int256 right, string calldata error) external pure;

    /// Compares two `uint256` values. Expects first value to be greater than or equal to second.
    /// Formats values with decimals in failure message.
    #[cheatcode(group = Testing, safety = Safe)]
    function assertGeDecimal(uint256 left, uint256 right, uint256 decimals) external pure;

    /// Compares two `uint256` values. Expects first value to be greater than or equal to second.
    /// Formats values with decimals in failure message. Includes error message into revert string on failure.
    #[cheatcode(group = Testing, safety = Safe)]
    function assertGeDecimal(uint256 left, uint256 right, uint256 decimals, string calldata error) external pure;

    /// Compares two `int256` values. Expects first value to be greater than or equal to second.
    /// Formats values with decimals in failure message.
    #[cheatcode(group = Testing, safety = Safe)]
    function assertGeDecimal(int256 left, int256 right, uint256 decimals) external pure;

    /// Compares two `int256` values. Expects first value to be greater than or equal to second.
    /// Formats values with decimals in failure message. Includes error message into revert string on failure.
    #[cheatcode(group = Testing, safety = Safe)]
    function assertGeDecimal(int256 left, int256 right, uint256 decimals, string calldata error) external pure;

    /// Compares two `uint256` values. Expects first value to be less than second.
    #[cheatcode(group = Testing, safety = Safe)]
    function assertLt(uint256 left, uint256 right) external pure;

    /// Compares two `uint256` values. Expects first value to be less than second.
    /// Includes error message into revert string on failure.
    #[cheatcode(group = Testing, safety = Safe)]
    function assertLt(uint256 left, uint256 right, string calldata error) external pure;

    /// Compares two `int256` values. Expects first value to be less than second.
    #[cheatcode(group = Testing, safety = Safe)]
    function assertLt(int256 left, int256 right) external pure;

    /// Compares two `int256` values. Expects first value to be less than second.
    /// Includes error message into revert string on failure.
    #[cheatcode(group = Testing, safety = Safe)]
    function assertLt(int256 left, int256 right, string calldata error) external pure;

    /// Compares two `uint256` values. Expects first value to be less than second.
    /// Formats values with decimals in failure message.
    #[cheatcode(group = Testing, safety = Safe)]
    function assertLtDecimal(uint256 left, uint256 right, uint256 decimals) external pure;

    /// Compares two `uint256` values. Expects first value to be less than second.
    /// Formats values with decimals in failure message. Includes error message into revert string on failure.
    #[cheatcode(group = Testing, safety = Safe)]
    function assertLtDecimal(uint256 left, uint256 right, uint256 decimals, string calldata error) external pure;

    /// Compares two `int256` values. Expects first value to be less than second.
    /// Formats values with decimals in failure message.
    #[cheatcode(group = Testing, safety = Safe)]
    function assertLtDecimal(int256 left, int256 right, uint256 decimals) external pure;

    /// Compares two `int256` values. Expects first value to be less than second.
    /// Formats values with decimals in failure message. Includes error message into revert string on failure.
    #[cheatcode(group = Testing, safety = Safe)]
    function assertLtDecimal(int256 left, int256 right, uint256 decimals, string calldata error) external pure;

    /// Compares two `uint256` values. Expects first value to be less than or equal to second.
    #[cheatcode(group = Testing, safety = Safe)]
    function assertLe(uint256 left, uint256 right) external pure;

    /// Compares two `uint256` values. Expects first value to be less than or equal to second.
    /// Includes error message into revert string on failure.
    #[cheatcode(group = Testing, safety = Safe)]
    function assertLe(uint256 left, uint256 right, string calldata error) external pure;

    /// Compares two `int256` values. Expects first value to be less than or equal to second.
    #[cheatcode(group = Testing, safety = Safe)]
    function assertLe(int256 left, int256 right) external pure;

    /// Compares two `int256` values. Expects first value to be less than or equal to second.
    /// Includes error message into revert string on failure.
    #[cheatcode(group = Testing, safety = Safe)]
    function assertLe(int256 left, int256 right, string calldata error) external pure;

    /// Compares two `uint256` values. Expects first value to be less than or equal to second.
    /// Formats values with decimals in failure message.
    #[cheatcode(group = Testing, safety = Safe)]
    function assertLeDecimal(uint256 left, uint256 right, uint256 decimals) external pure;

    /// Compares two `uint256` values. Expects first value to be less than or equal to second.
    /// Formats values with decimals in failure message. Includes error message into revert string on failure.
    #[cheatcode(group = Testing, safety = Safe)]
    function assertLeDecimal(uint256 left, uint256 right, uint256 decimals, string calldata error) external pure;

    /// Compares two `int256` values. Expects first value to be less than or equal to second.
    /// Formats values with decimals in failure message.
    #[cheatcode(group = Testing, safety = Safe)]
    function assertLeDecimal(int256 left, int256 right, uint256 decimals) external pure;

    /// Compares two `int256` values. Expects first value to be less than or equal to second.
    /// Formats values with decimals in failure message. Includes error message into revert string on failure.
    #[cheatcode(group = Testing, safety = Safe)]
    function assertLeDecimal(int256 left, int256 right, uint256 decimals, string calldata error) external pure;

    /// Compares two `uint256` values. Expects difference to be less than or equal to `maxDelta`.
    #[cheatcode(group = Testing, safety = Safe)]
    function assertApproxEqAbs(uint256 left, uint256 right, uint256 maxDelta) external pure;

    /// Compares two `uint256` values. Expects difference to be less than or equal to `maxDelta`.
    /// Includes error message into revert string on failure.
    #[cheatcode(group = Testing, safety = Safe)]
    function assertApproxEqAbs(uint256 left, uint256 right, uint256 maxDelta, string calldata error) external pure;

    /// Compares two `int256` values. Expects difference to be less than or equal to `maxDelta`.
    #[cheatcode(group = Testing, safety = Safe)]
    function assertApproxEqAbs(int256 left, int256 right, uint256 maxDelta) external pure;

    /// Compares two `int256` values. Expects difference to be less than or equal to `maxDelta`.
    /// Includes error message into revert string on failure.
    #[cheatcode(group = Testing, safety = Safe)]
    function assertApproxEqAbs(int256 left, int256 right, uint256 maxDelta, string calldata error) external pure;

    /// Compares two `uint256` values. Expects difference to be less than or equal to `maxDelta`.
    /// Formats values with decimals in failure message.
    #[cheatcode(group = Testing, safety = Safe)]
    function assertApproxEqAbsDecimal(uint256 left, uint256 right, uint256 maxDelta, uint256 decimals) external pure;

    /// Compares two `uint256` values. Expects difference to be less than or equal to `maxDelta`.
    /// Formats values with decimals in failure message. Includes error message into revert string on failure.
    #[cheatcode(group = Testing, safety = Safe)]
    function assertApproxEqAbsDecimal(
        uint256 left,
        uint256 right,
        uint256 maxDelta,
        uint256 decimals,
        string calldata error
    ) external pure;

    /// Compares two `int256` values. Expects difference to be less than or equal to `maxDelta`.
    /// Formats values with decimals in failure message.
    #[cheatcode(group = Testing, safety = Safe)]
    function assertApproxEqAbsDecimal(int256 left, int256 right, uint256 maxDelta, uint256 decimals) external pure;

    /// Compares two `int256` values. Expects difference to be less than or equal to `maxDelta`.
    /// Formats values with decimals in failure message. Includes error message into revert string on failure.
    #[cheatcode(group = Testing, safety = Safe)]
    function assertApproxEqAbsDecimal(
        int256 left,
        int256 right,
        uint256 maxDelta,
        uint256 decimals,
        string calldata error
    ) external pure;

    /// Compares two `uint256` values. Expects relative difference in percents to be less than or equal to `maxPercentDelta`.
    /// `maxPercentDelta` is an 18 decimal fixed point number, where 1e18 == 100%
    #[cheatcode(group = Testing, safety = Safe)]
    function assertApproxEqRel(uint256 left, uint256 right, uint256 maxPercentDelta) external pure;

    /// Compares two `uint256` values. Expects relative difference in percents to be less than or equal to `maxPercentDelta`.
    /// `maxPercentDelta` is an 18 decimal fixed point number, where 1e18 == 100%
    /// Includes error message into revert string on failure.
    #[cheatcode(group = Testing, safety = Safe)]
    function assertApproxEqRel(uint256 left, uint256 right, uint256 maxPercentDelta, string calldata error) external pure;

    /// Compares two `int256` values. Expects relative difference in percents to be less than or equal to `maxPercentDelta`.
    /// `maxPercentDelta` is an 18 decimal fixed point number, where 1e18 == 100%
    #[cheatcode(group = Testing, safety = Safe)]
    function assertApproxEqRel(int256 left, int256 right, uint256 maxPercentDelta) external pure;

    /// Compares two `int256` values. Expects relative difference in percents to be less than or equal to `maxPercentDelta`.
    /// `maxPercentDelta` is an 18 decimal fixed point number, where 1e18 == 100%
    /// Includes error message into revert string on failure.
    #[cheatcode(group = Testing, safety = Safe)]
    function assertApproxEqRel(int256 left, int256 right, uint256 maxPercentDelta, string calldata error) external pure;

    /// Compares two `uint256` values. Expects relative difference in percents to be less than or equal to `maxPercentDelta`.
    /// `maxPercentDelta` is an 18 decimal fixed point number, where 1e18 == 100%
    /// Formats values with decimals in failure message.
    #[cheatcode(group = Testing, safety = Safe)]
    function assertApproxEqRelDecimal(
        uint256 left,
        uint256 right,
        uint256 maxPercentDelta,
        uint256 decimals
    ) external pure;

    /// Compares two `uint256` values. Expects relative difference in percents to be less than or equal to `maxPercentDelta`.
    /// `maxPercentDelta` is an 18 decimal fixed point number, where 1e18 == 100%
    /// Formats values with decimals in failure message. Includes error message into revert string on failure.
    #[cheatcode(group = Testing, safety = Safe)]
    function assertApproxEqRelDecimal(
        uint256 left,
        uint256 right,
        uint256 maxPercentDelta,
        uint256 decimals,
        string calldata error
    ) external pure;

    /// Compares two `int256` values. Expects relative difference in percents to be less than or equal to `maxPercentDelta`.
    /// `maxPercentDelta` is an 18 decimal fixed point number, where 1e18 == 100%
    /// Formats values with decimals in failure message.
    #[cheatcode(group = Testing, safety = Safe)]
    function assertApproxEqRelDecimal(
        int256 left,
        int256 right,
        uint256 maxPercentDelta,
        uint256 decimals
    ) external pure;

    /// Compares two `int256` values. Expects relative difference in percents to be less than or equal to `maxPercentDelta`.
    /// `maxPercentDelta` is an 18 decimal fixed point number, where 1e18 == 100%
    /// Formats values with decimals in failure message. Includes error message into revert string on failure.
    #[cheatcode(group = Testing, safety = Safe)]
    function assertApproxEqRelDecimal(
        int256 left,
        int256 right,
        uint256 maxPercentDelta,
        uint256 decimals,
        string calldata error
    ) external pure;

    // ======== OS and Filesystem ========

    // -------- Metadata --------

    /// Returns true if the given path points to an existing entity, else returns false.
    #[cheatcode(group = Filesystem)]
    function exists(string calldata path) external returns (bool result);

    /// Given a path, query the file system to get information about a file, directory, etc.
    #[cheatcode(group = Filesystem)]
    function fsMetadata(string calldata path) external view returns (FsMetadata memory metadata);

    /// Returns true if the path exists on disk and is pointing at a directory, else returns false.
    #[cheatcode(group = Filesystem)]
    function isDir(string calldata path) external returns (bool result);

    /// Returns true if the path exists on disk and is pointing at a regular file, else returns false.
    #[cheatcode(group = Filesystem)]
    function isFile(string calldata path) external returns (bool result);

    /// Get the path of the current project root.
    #[cheatcode(group = Filesystem)]
    function projectRoot() external view returns (string memory path);

    /// Returns the time since unix epoch in milliseconds.
    #[cheatcode(group = Filesystem)]
    function unixTime() external returns (uint256 milliseconds);

    // -------- Reading and writing --------

    /// Closes file for reading, resetting the offset and allowing to read it from beginning with readLine.
    /// `path` is relative to the project root.
    #[cheatcode(group = Filesystem)]
    function closeFile(string calldata path) external;

    /// Copies the contents of one file to another. This function will **overwrite** the contents of `to`.
    /// On success, the total number of bytes copied is returned and it is equal to the length of the `to` file as reported by `metadata`.
    /// Both `from` and `to` are relative to the project root.
    #[cheatcode(group = Filesystem)]
    function copyFile(string calldata from, string calldata to) external returns (uint64 copied);

    /// Creates a new, empty directory at the provided path.
    /// This cheatcode will revert in the following situations, but is not limited to just these cases:
    /// - User lacks permissions to modify `path`.
    /// - A parent of the given path doesn't exist and `recursive` is false.
    /// - `path` already exists and `recursive` is false.
    /// `path` is relative to the project root.
    #[cheatcode(group = Filesystem)]
    function createDir(string calldata path, bool recursive) external;

    /// Reads the directory at the given path recursively, up to `maxDepth`.
    /// `maxDepth` defaults to 1, meaning only the direct children of the given directory will be returned.
    /// Follows symbolic links if `followLinks` is true.
    #[cheatcode(group = Filesystem)]
    function readDir(string calldata path) external view returns (DirEntry[] memory entries);
    /// See `readDir(string)`.
    #[cheatcode(group = Filesystem)]
    function readDir(string calldata path, uint64 maxDepth) external view returns (DirEntry[] memory entries);
    /// See `readDir(string)`.
    #[cheatcode(group = Filesystem)]
    function readDir(string calldata path, uint64 maxDepth, bool followLinks)
        external
        view
        returns (DirEntry[] memory entries);

    /// Reads the entire content of file to string. `path` is relative to the project root.
    #[cheatcode(group = Filesystem)]
    function readFile(string calldata path) external view returns (string memory data);

    /// Reads the entire content of file as binary. `path` is relative to the project root.
    #[cheatcode(group = Filesystem)]
    function readFileBinary(string calldata path) external view returns (bytes memory data);

    /// Reads next line of file to string.
    #[cheatcode(group = Filesystem)]
    function readLine(string calldata path) external view returns (string memory line);

    /// Reads a symbolic link, returning the path that the link points to.
    /// This cheatcode will revert in the following situations, but is not limited to just these cases:
    /// - `path` is not a symbolic link.
    /// - `path` does not exist.
    #[cheatcode(group = Filesystem)]
    function readLink(string calldata linkPath) external view returns (string memory targetPath);

    /// Removes a directory at the provided path.
    /// This cheatcode will revert in the following situations, but is not limited to just these cases:
    /// - `path` doesn't exist.
    /// - `path` isn't a directory.
    /// - User lacks permissions to modify `path`.
    /// - The directory is not empty and `recursive` is false.
    /// `path` is relative to the project root.
    #[cheatcode(group = Filesystem)]
    function removeDir(string calldata path, bool recursive) external;

    /// Removes a file from the filesystem.
    /// This cheatcode will revert in the following situations, but is not limited to just these cases:
    /// - `path` points to a directory.
    /// - The file doesn't exist.
    /// - The user lacks permissions to remove the file.
    /// `path` is relative to the project root.
    #[cheatcode(group = Filesystem)]
    function removeFile(string calldata path) external;

    /// Writes data to file, creating a file if it does not exist, and entirely replacing its contents if it does.
    /// `path` is relative to the project root.
    #[cheatcode(group = Filesystem)]
    function writeFile(string calldata path, string calldata data) external;

    /// Writes binary data to a file, creating a file if it does not exist, and entirely replacing its contents if it does.
    /// `path` is relative to the project root.
    #[cheatcode(group = Filesystem)]
    function writeFileBinary(string calldata path, bytes calldata data) external;

    /// Writes line to file, creating a file if it does not exist.
    /// `path` is relative to the project root.
    #[cheatcode(group = Filesystem)]
    function writeLine(string calldata path, string calldata data) external;

    /// Gets the creation bytecode from an artifact file. Takes in the relative path to the json file.
    #[cheatcode(group = Filesystem)]
    function getCode(string calldata artifactPath) external view returns (bytes memory creationBytecode);

    /// Gets the deployed bytecode from an artifact file. Takes in the relative path to the json file.
    #[cheatcode(group = Filesystem)]
    function getDeployedCode(string calldata artifactPath) external view returns (bytes memory runtimeBytecode);

    // -------- Foreign Function Interface --------

    /// Performs a foreign function call via the terminal.
    #[cheatcode(group = Filesystem)]
    function ffi(string[] calldata commandInput) external returns (bytes memory result);

    /// Performs a foreign function call via terminal and returns the exit code, stdout, and stderr.
    #[cheatcode(group = Filesystem)]
    function tryFfi(string[] calldata commandInput) external returns (FfiResult memory result);

    // ======== Environment Variables ========

    /// Sets environment variables.
    #[cheatcode(group = Environment)]
    function setEnv(string calldata name, string calldata value) external;

    /// Gets the environment variable `name` and parses it as `bool`.
    /// Reverts if the variable was not found or could not be parsed.
    #[cheatcode(group = Environment)]
    function envBool(string calldata name) external view returns (bool value);
    /// Gets the environment variable `name` and parses it as `uint256`.
    /// Reverts if the variable was not found or could not be parsed.
    #[cheatcode(group = Environment)]
    function envUint(string calldata name) external view returns (uint256 value);
    /// Gets the environment variable `name` and parses it as `int256`.
    /// Reverts if the variable was not found or could not be parsed.
    #[cheatcode(group = Environment)]
    function envInt(string calldata name) external view returns (int256 value);
    /// Gets the environment variable `name` and parses it as `address`.
    /// Reverts if the variable was not found or could not be parsed.
    #[cheatcode(group = Environment)]
    function envAddress(string calldata name) external view returns (address value);
    /// Gets the environment variable `name` and parses it as `bytes32`.
    /// Reverts if the variable was not found or could not be parsed.
    #[cheatcode(group = Environment)]
    function envBytes32(string calldata name) external view returns (bytes32 value);
    /// Gets the environment variable `name` and parses it as `string`.
    /// Reverts if the variable was not found or could not be parsed.
    #[cheatcode(group = Environment)]
    function envString(string calldata name) external view returns (string memory value);
    /// Gets the environment variable `name` and parses it as `bytes`.
    /// Reverts if the variable was not found or could not be parsed.
    #[cheatcode(group = Environment)]
    function envBytes(string calldata name) external view returns (bytes memory value);

    /// Gets the environment variable `name` and parses it as an array of `bool`, delimited by `delim`.
    /// Reverts if the variable was not found or could not be parsed.
    #[cheatcode(group = Environment)]
    function envBool(string calldata name, string calldata delim) external view returns (bool[] memory value);
    /// Gets the environment variable `name` and parses it as an array of `uint256`, delimited by `delim`.
    /// Reverts if the variable was not found or could not be parsed.
    #[cheatcode(group = Environment)]
    function envUint(string calldata name, string calldata delim) external view returns (uint256[] memory value);
    /// Gets the environment variable `name` and parses it as an array of `int256`, delimited by `delim`.
    /// Reverts if the variable was not found or could not be parsed.
    #[cheatcode(group = Environment)]
    function envInt(string calldata name, string calldata delim) external view returns (int256[] memory value);
    /// Gets the environment variable `name` and parses it as an array of `address`, delimited by `delim`.
    /// Reverts if the variable was not found or could not be parsed.
    #[cheatcode(group = Environment)]
    function envAddress(string calldata name, string calldata delim) external view returns (address[] memory value);
    /// Gets the environment variable `name` and parses it as an array of `bytes32`, delimited by `delim`.
    /// Reverts if the variable was not found or could not be parsed.
    #[cheatcode(group = Environment)]
    function envBytes32(string calldata name, string calldata delim) external view returns (bytes32[] memory value);
    /// Gets the environment variable `name` and parses it as an array of `string`, delimited by `delim`.
    /// Reverts if the variable was not found or could not be parsed.
    #[cheatcode(group = Environment)]
    function envString(string calldata name, string calldata delim) external view returns (string[] memory value);
    /// Gets the environment variable `name` and parses it as an array of `bytes`, delimited by `delim`.
    /// Reverts if the variable was not found or could not be parsed.
    #[cheatcode(group = Environment)]
    function envBytes(string calldata name, string calldata delim) external view returns (bytes[] memory value);

    /// Gets the environment variable `name` and parses it as `bool`.
    /// Reverts if the variable could not be parsed.
    /// Returns `defaultValue` if the variable was not found.
    #[cheatcode(group = Environment)]
    function envOr(string calldata name, bool defaultValue) external view returns (bool value);
    /// Gets the environment variable `name` and parses it as `uint256`.
    /// Reverts if the variable could not be parsed.
    /// Returns `defaultValue` if the variable was not found.
    #[cheatcode(group = Environment)]
    function envOr(string calldata name, uint256 defaultValue) external view returns (uint256 value);
    /// Gets the environment variable `name` and parses it as `int256`.
    /// Reverts if the variable could not be parsed.
    /// Returns `defaultValue` if the variable was not found.
    #[cheatcode(group = Environment)]
    function envOr(string calldata name, int256 defaultValue) external view returns (int256 value);
    /// Gets the environment variable `name` and parses it as `address`.
    /// Reverts if the variable could not be parsed.
    /// Returns `defaultValue` if the variable was not found.
    #[cheatcode(group = Environment)]
    function envOr(string calldata name, address defaultValue) external view returns (address value);
    /// Gets the environment variable `name` and parses it as `bytes32`.
    /// Reverts if the variable could not be parsed.
    /// Returns `defaultValue` if the variable was not found.
    #[cheatcode(group = Environment)]
    function envOr(string calldata name, bytes32 defaultValue) external view returns (bytes32 value);
    /// Gets the environment variable `name` and parses it as `string`.
    /// Reverts if the variable could not be parsed.
    /// Returns `defaultValue` if the variable was not found.
    #[cheatcode(group = Environment)]
    function envOr(string calldata name, string calldata defaultValue) external view returns (string memory value);
    /// Gets the environment variable `name` and parses it as `bytes`.
    /// Reverts if the variable could not be parsed.
    /// Returns `defaultValue` if the variable was not found.
    #[cheatcode(group = Environment)]
    function envOr(string calldata name, bytes calldata defaultValue) external view returns (bytes memory value);

    /// Gets the environment variable `name` and parses it as an array of `bool`, delimited by `delim`.
    /// Reverts if the variable could not be parsed.
    /// Returns `defaultValue` if the variable was not found.
    #[cheatcode(group = Environment)]
    function envOr(string calldata name, string calldata delim, bool[] calldata defaultValue)
        external view
        returns (bool[] memory value);
    /// Gets the environment variable `name` and parses it as an array of `uint256`, delimited by `delim`.
    /// Reverts if the variable could not be parsed.
    /// Returns `defaultValue` if the variable was not found.
    #[cheatcode(group = Environment)]
    function envOr(string calldata name, string calldata delim, uint256[] calldata defaultValue)
        external view
        returns (uint256[] memory value);
    /// Gets the environment variable `name` and parses it as an array of `int256`, delimited by `delim`.
    /// Reverts if the variable could not be parsed.
    /// Returns `defaultValue` if the variable was not found.
    #[cheatcode(group = Environment)]
    function envOr(string calldata name, string calldata delim, int256[] calldata defaultValue)
        external view
        returns (int256[] memory value);
    /// Gets the environment variable `name` and parses it as an array of `address`, delimited by `delim`.
    /// Reverts if the variable could not be parsed.
    /// Returns `defaultValue` if the variable was not found.
    #[cheatcode(group = Environment)]
    function envOr(string calldata name, string calldata delim, address[] calldata defaultValue)
        external view
        returns (address[] memory value);
    /// Gets the environment variable `name` and parses it as an array of `bytes32`, delimited by `delim`.
    /// Reverts if the variable could not be parsed.
    /// Returns `defaultValue` if the variable was not found.
    #[cheatcode(group = Environment)]
    function envOr(string calldata name, string calldata delim, bytes32[] calldata defaultValue)
        external view
        returns (bytes32[] memory value);
    /// Gets the environment variable `name` and parses it as an array of `string`, delimited by `delim`.
    /// Reverts if the variable could not be parsed.
    /// Returns `defaultValue` if the variable was not found.
    #[cheatcode(group = Environment)]
    function envOr(string calldata name, string calldata delim, string[] calldata defaultValue)
        external view
        returns (string[] memory value);
    /// Gets the environment variable `name` and parses it as an array of `bytes`, delimited by `delim`.
    /// Reverts if the variable could not be parsed.
    /// Returns `defaultValue` if the variable was not found.
    #[cheatcode(group = Environment)]
    function envOr(string calldata name, string calldata delim, bytes[] calldata defaultValue)
        external view
        returns (bytes[] memory value);

    // ======== Scripts ========

    // -------- Broadcasting Transactions --------

    /// Using the address that calls the test contract, has the next call (at this call depth only)
    /// create a transaction that can later be signed and sent onchain.
    #[cheatcode(group = Scripting)]
    function broadcast() external;

    /// Has the next call (at this call depth only) create a transaction with the address provided
    /// as the sender that can later be signed and sent onchain.
    #[cheatcode(group = Scripting)]
    function broadcast(address signer) external;

    /// Has the next call (at this call depth only) create a transaction with the private key
    /// provided as the sender that can later be signed and sent onchain.
    #[cheatcode(group = Scripting)]
    function broadcast(uint256 privateKey) external;

    /// Using the address that calls the test contract, has all subsequent calls
    /// (at this call depth only) create transactions that can later be signed and sent onchain.
    #[cheatcode(group = Scripting)]
    function startBroadcast() external;

    /// Has all subsequent calls (at this call depth only) create transactions with the address
    /// provided that can later be signed and sent onchain.
    #[cheatcode(group = Scripting)]
    function startBroadcast(address signer) external;

    /// Has all subsequent calls (at this call depth only) create transactions with the private key
    /// provided that can later be signed and sent onchain.
    #[cheatcode(group = Scripting)]
    function startBroadcast(uint256 privateKey) external;

    /// Stops collecting onchain transactions.
    #[cheatcode(group = Scripting)]
    function stopBroadcast() external;

    // ======== Utilities ========

    // -------- Strings --------

    /// Converts the given value to a `string`.
    #[cheatcode(group = String)]
    function toString(address value) external pure returns (string memory stringifiedValue);
    /// Converts the given value to a `string`.
    #[cheatcode(group = String)]
    function toString(bytes calldata value) external pure returns (string memory stringifiedValue);
    /// Converts the given value to a `string`.
    #[cheatcode(group = String)]
    function toString(bytes32 value) external pure returns (string memory stringifiedValue);
    /// Converts the given value to a `string`.
    #[cheatcode(group = String)]
    function toString(bool value) external pure returns (string memory stringifiedValue);
    /// Converts the given value to a `string`.
    #[cheatcode(group = String)]
    function toString(uint256 value) external pure returns (string memory stringifiedValue);
    /// Converts the given value to a `string`.
    #[cheatcode(group = String)]
    function toString(int256 value) external pure returns (string memory stringifiedValue);

    /// Parses the given `string` into `bytes`.
    #[cheatcode(group = String)]
    function parseBytes(string calldata stringifiedValue) external pure returns (bytes memory parsedValue);
    /// Parses the given `string` into an `address`.
    #[cheatcode(group = String)]
    function parseAddress(string calldata stringifiedValue) external pure returns (address parsedValue);
    /// Parses the given `string` into a `uint256`.
    #[cheatcode(group = String)]
    function parseUint(string calldata stringifiedValue) external pure returns (uint256 parsedValue);
    /// Parses the given `string` into a `int256`.
    #[cheatcode(group = String)]
    function parseInt(string calldata stringifiedValue) external pure returns (int256 parsedValue);
    /// Parses the given `string` into a `bytes32`.
    #[cheatcode(group = String)]
    function parseBytes32(string calldata stringifiedValue) external pure returns (bytes32 parsedValue);
    /// Parses the given `string` into a `bool`.
    #[cheatcode(group = String)]
    function parseBool(string calldata stringifiedValue) external pure returns (bool parsedValue);

    /// Converts the given `string` value to Lowercase.
    #[cheatcode(group = String)]
    function toLowercase(string calldata input) external pure returns (string memory output);
    /// Converts the given `string` value to Uppercase.
    #[cheatcode(group = String)]
    function toUppercase(string calldata input) external pure returns (string memory output);
    /// Trims leading and trailing whitespace from the given `string` value.
    #[cheatcode(group = String)]
    function trim(string calldata input) external pure returns (string memory output);
    /// Replaces occurrences of `from` in the given `string` with `to`.
    #[cheatcode(group = String)]
    function replace(string calldata input, string calldata from, string calldata to) external pure returns (string memory output);
    /// Splits the given `string` into an array of strings divided by the `delimiter`.
    #[cheatcode(group = String)]
    function split(string calldata input, string calldata delimiter) external pure returns (string[] memory outputs);

    // ======== JSON Parsing and Manipulation ========

    // -------- Reading --------

    // NOTE: Please read https://book.getfoundry.sh/cheatcodes/parse-json to understand the
    // limitations and caveats of the JSON parsing cheats.

    /// Checks if `key` exists in a JSON object
    /// `keyExists` is being deprecated in favor of `keyExistsJson`. It will be removed in future versions.
    #[cheatcode(group = Json, status = Deprecated)]
    function keyExists(string calldata json, string calldata key) external view returns (bool);
    /// Checks if `key` exists in a JSON object.
    #[cheatcode(group = Json)]
    function keyExistsJson(string calldata json, string calldata key) external view returns (bool);

    /// ABI-encodes a JSON object.
    #[cheatcode(group = Json)]
    function parseJson(string calldata json) external pure returns (bytes memory abiEncodedData);
    /// ABI-encodes a JSON object at `key`.
    #[cheatcode(group = Json)]
    function parseJson(string calldata json, string calldata key) external pure returns (bytes memory abiEncodedData);

    // The following parseJson cheatcodes will do type coercion, for the type that they indicate.
    // For example, parseJsonUint will coerce all values to a uint256. That includes stringified numbers '12.'
    // and hex numbers '0xEF.'.
    // Type coercion works ONLY for discrete values or arrays. That means that the key must return a value or array, not
    // a JSON object.

    /// Parses a string of JSON data at `key` and coerces it to `uint256`.
    #[cheatcode(group = Json)]
    function parseJsonUint(string calldata json, string calldata key) external pure returns (uint256);
    /// Parses a string of JSON data at `key` and coerces it to `uint256[]`.
    #[cheatcode(group = Json)]
    function parseJsonUintArray(string calldata json, string calldata key) external pure returns (uint256[] memory);
    /// Parses a string of JSON data at `key` and coerces it to `int256`.
    #[cheatcode(group = Json)]
    function parseJsonInt(string calldata json, string calldata key) external pure returns (int256);
    /// Parses a string of JSON data at `key` and coerces it to `int256[]`.
    #[cheatcode(group = Json)]
    function parseJsonIntArray(string calldata json, string calldata key) external pure returns (int256[] memory);
    /// Parses a string of JSON data at `key` and coerces it to `bool`.
    #[cheatcode(group = Json)]
    function parseJsonBool(string calldata json, string calldata key) external pure returns (bool);
    /// Parses a string of JSON data at `key` and coerces it to `bool[]`.
    #[cheatcode(group = Json)]
    function parseJsonBoolArray(string calldata json, string calldata key) external pure returns (bool[] memory);
    /// Parses a string of JSON data at `key` and coerces it to `address`.
    #[cheatcode(group = Json)]
    function parseJsonAddress(string calldata json, string calldata key) external pure returns (address);
    /// Parses a string of JSON data at `key` and coerces it to `address[]`.
    #[cheatcode(group = Json)]
    function parseJsonAddressArray(string calldata json, string calldata key)
        external
        pure
        returns (address[] memory);
    /// Parses a string of JSON data at `key` and coerces it to `string`.
    #[cheatcode(group = Json)]
    function parseJsonString(string calldata json, string calldata key) external pure returns (string memory);
    /// Parses a string of JSON data at `key` and coerces it to `string[]`.
    #[cheatcode(group = Json)]
    function parseJsonStringArray(string calldata json, string calldata key) external pure returns (string[] memory);
    /// Parses a string of JSON data at `key` and coerces it to `bytes`.
    #[cheatcode(group = Json)]
    function parseJsonBytes(string calldata json, string calldata key) external pure returns (bytes memory);
    /// Parses a string of JSON data at `key` and coerces it to `bytes[]`.
    #[cheatcode(group = Json)]
    function parseJsonBytesArray(string calldata json, string calldata key) external pure returns (bytes[] memory);
    /// Parses a string of JSON data at `key` and coerces it to `bytes32`.
    #[cheatcode(group = Json)]
    function parseJsonBytes32(string calldata json, string calldata key) external pure returns (bytes32);
    /// Parses a string of JSON data at `key` and coerces it to `bytes32[]`.
    #[cheatcode(group = Json)]
    function parseJsonBytes32Array(string calldata json, string calldata key)
        external
        pure
        returns (bytes32[] memory);

    /// Returns an array of all the keys in a JSON object.
    #[cheatcode(group = Json)]
    function parseJsonKeys(string calldata json, string calldata key) external pure returns (string[] memory keys);

    // -------- Writing --------

    // NOTE: Please read https://book.getfoundry.sh/cheatcodes/serialize-json to understand how
    // to use the serialization cheats.

    /// Serializes a key and value to a JSON object stored in-memory that can be later written to a file.
    /// Returns the stringified version of the specific JSON file up to that moment.
    #[cheatcode(group = Json)]
    function serializeJson(string calldata objectKey, string calldata value) external returns (string memory json);

    /// See `serializeJson`.
    #[cheatcode(group = Json)]
    function serializeBool(string calldata objectKey, string calldata valueKey, bool value)
        external
        returns (string memory json);
    /// See `serializeJson`.
    #[cheatcode(group = Json)]
    function serializeUint(string calldata objectKey, string calldata valueKey, uint256 value)
        external
        returns (string memory json);
    /// See `serializeJson`.
    #[cheatcode(group = Json)]
    function serializeInt(string calldata objectKey, string calldata valueKey, int256 value)
        external
        returns (string memory json);
    /// See `serializeJson`.
    #[cheatcode(group = Json)]
    function serializeAddress(string calldata objectKey, string calldata valueKey, address value)
        external
        returns (string memory json);
    /// See `serializeJson`.
    #[cheatcode(group = Json)]
    function serializeBytes32(string calldata objectKey, string calldata valueKey, bytes32 value)
        external
        returns (string memory json);
    /// See `serializeJson`.
    #[cheatcode(group = Json)]
    function serializeString(string calldata objectKey, string calldata valueKey, string calldata value)
        external
        returns (string memory json);
    /// See `serializeJson`.
    #[cheatcode(group = Json)]
    function serializeBytes(string calldata objectKey, string calldata valueKey, bytes calldata value)
        external
        returns (string memory json);

    /// See `serializeJson`.
    #[cheatcode(group = Json)]
    function serializeBool(string calldata objectKey, string calldata valueKey, bool[] calldata values)
        external
        returns (string memory json);
    /// See `serializeJson`.
    #[cheatcode(group = Json)]
    function serializeUint(string calldata objectKey, string calldata valueKey, uint256[] calldata values)
        external
        returns (string memory json);
    /// See `serializeJson`.
    #[cheatcode(group = Json)]
    function serializeInt(string calldata objectKey, string calldata valueKey, int256[] calldata values)
        external
        returns (string memory json);
    /// See `serializeJson`.
    #[cheatcode(group = Json)]
    function serializeAddress(string calldata objectKey, string calldata valueKey, address[] calldata values)
        external
        returns (string memory json);
    /// See `serializeJson`.
    #[cheatcode(group = Json)]
    function serializeBytes32(string calldata objectKey, string calldata valueKey, bytes32[] calldata values)
        external
        returns (string memory json);
    /// See `serializeJson`.
    #[cheatcode(group = Json)]
    function serializeString(string calldata objectKey, string calldata valueKey, string[] calldata values)
        external
        returns (string memory json);
    /// See `serializeJson`.
    #[cheatcode(group = Json)]
    function serializeBytes(string calldata objectKey, string calldata valueKey, bytes[] calldata values)
        external
        returns (string memory json);

    // NOTE: Please read https://book.getfoundry.sh/cheatcodes/write-json to understand how
    // to use the JSON writing cheats.

    /// Write a serialized JSON object to a file. If the file exists, it will be overwritten.
    #[cheatcode(group = Json)]
    function writeJson(string calldata json, string calldata path) external;

    /// Write a serialized JSON object to an **existing** JSON file, replacing a value with key = <value_key.>
    /// This is useful to replace a specific value of a JSON file, without having to parse the entire thing.
    #[cheatcode(group = Json)]
    function writeJson(string calldata json, string calldata path, string calldata valueKey) external;

<<<<<<< HEAD
    // -------- Forge execution context cheatcodes --------

    /// Returns true if `forge` command was executed with `test` option.
    #[cheatcode(group = Context)]
    function isTestContext() external view returns (bool isTest);

    /// Returns true if `forge` command was executed with `coverage` option.
    #[cheatcode(group = Context)]
    function isCoverageContext() external view returns (bool isCoverage);

    /// Returns true if `forge` command was executed with `snapshot` option.
    #[cheatcode(group = Context)]
    function isSnapshotContext() external view returns (bool isSnapshot);

    /// Returns true if `forge` command was executed with `script` option.
    #[cheatcode(group = Context)]
    function isScriptDryRunContext() external view returns (bool isScriptDryRun);

    /// Returns true if `forge` command was executed with `script --broadcast` option.
    #[cheatcode(group = Context)]
    function isScriptBroadcastContext() external view returns (bool isScriptBroadcast);

    /// Returns true if `forge` command was executed with `script --resume` option.
    #[cheatcode(group = Context)]
    function isScriptResumeContext() external view returns (bool isScriptResume);
=======
    // ======== TOML Parsing and Manipulation ========

    // -------- Reading --------

    // NOTE: Please read https://book.getfoundry.sh/cheatcodes/parse-toml to understand the
    // limitations and caveats of the TOML parsing cheat.

    /// Checks if `key` exists in a TOML table.
    #[cheatcode(group = Toml)]
    function keyExistsToml(string calldata toml, string calldata key) external view returns (bool);

    /// ABI-encodes a TOML table.
    #[cheatcode(group = Toml)]
    function parseToml(string calldata toml) external pure returns (bytes memory abiEncodedData);

    /// ABI-encodes a TOML table at `key`.
    #[cheatcode(group = Toml)]
    function parseToml(string calldata toml, string calldata key) external pure returns (bytes memory abiEncodedData);

    // The following parseToml cheatcodes will do type coercion, for the type that they indicate.
    // For example, parseTomlUint will coerce all values to a uint256. That includes stringified numbers '12.'
    // and hex numbers '0xEF.'.
    // Type coercion works ONLY for discrete values or arrays. That means that the key must return a value or array, not
    // a TOML table.

    /// Parses a string of TOML data at `key` and coerces it to `uint256`.
    #[cheatcode(group = Toml)]
    function parseTomlUint(string calldata toml, string calldata key) external pure returns (uint256);
    /// Parses a string of TOML data at `key` and coerces it to `uint256[]`.
    #[cheatcode(group = Toml)]
    function parseTomlUintArray(string calldata toml, string calldata key) external pure returns (uint256[] memory);
    /// Parses a string of TOML data at `key` and coerces it to `int256`.
    #[cheatcode(group = Toml)]
    function parseTomlInt(string calldata toml, string calldata key) external pure returns (int256);
    /// Parses a string of TOML data at `key` and coerces it to `int256[]`.
    #[cheatcode(group = Toml)]
    function parseTomlIntArray(string calldata toml, string calldata key) external pure returns (int256[] memory);
    /// Parses a string of TOML data at `key` and coerces it to `bool`.
    #[cheatcode(group = Toml)]
    function parseTomlBool(string calldata toml, string calldata key) external pure returns (bool);
    /// Parses a string of TOML data at `key` and coerces it to `bool[]`.
    #[cheatcode(group = Toml)]
    function parseTomlBoolArray(string calldata toml, string calldata key) external pure returns (bool[] memory);
    /// Parses a string of TOML data at `key` and coerces it to `address`.
    #[cheatcode(group = Toml)]
    function parseTomlAddress(string calldata toml, string calldata key) external pure returns (address);
    /// Parses a string of TOML data at `key` and coerces it to `address[]`.
    #[cheatcode(group = Toml)]
    function parseTomlAddressArray(string calldata toml, string calldata key)
        external
        pure
        returns (address[] memory);
    /// Parses a string of TOML data at `key` and coerces it to `string`.
    #[cheatcode(group = Toml)]
    function parseTomlString(string calldata toml, string calldata key) external pure returns (string memory);
    /// Parses a string of TOML data at `key` and coerces it to `string[]`.
    #[cheatcode(group = Toml)]
    function parseTomlStringArray(string calldata toml, string calldata key) external pure returns (string[] memory);
    /// Parses a string of TOML data at `key` and coerces it to `bytes`.
    #[cheatcode(group = Toml)]
    function parseTomlBytes(string calldata toml, string calldata key) external pure returns (bytes memory);
    /// Parses a string of TOML data at `key` and coerces it to `bytes[]`.
    #[cheatcode(group = Toml)]
    function parseTomlBytesArray(string calldata toml, string calldata key) external pure returns (bytes[] memory);
    /// Parses a string of TOML data at `key` and coerces it to `bytes32`.
    #[cheatcode(group = Toml)]
    function parseTomlBytes32(string calldata toml, string calldata key) external pure returns (bytes32);
    /// Parses a string of TOML data at `key` and coerces it to `bytes32[]`.
    #[cheatcode(group = Toml)]
    function parseTomlBytes32Array(string calldata toml, string calldata key)
        external
        pure
        returns (bytes32[] memory);

    /// Returns an array of all the keys in a TOML table.
    #[cheatcode(group = Toml)]
    function parseTomlKeys(string calldata toml, string calldata key) external pure returns (string[] memory keys);

    // -------- Writing --------

    // NOTE: Please read https://book.getfoundry.sh/cheatcodes/write-toml to understand how
    // to use the TOML writing cheat.

    /// Takes serialized JSON, converts to TOML and write a serialized TOML to a file.
    #[cheatcode(group = Toml)]
    function writeToml(string calldata json, string calldata path) external;

    /// Takes serialized JSON, converts to TOML and write a serialized TOML table to an **existing** TOML file, replacing a value with key = <value_key.>
    /// This is useful to replace a specific value of a TOML file, without having to parse the entire thing.
    #[cheatcode(group = Toml)]
    function writeToml(string calldata json, string calldata path, string calldata valueKey) external;
>>>>>>> d75219c5

    // -------- Key Management --------

    /// Derives a private key from the name, labels the account with that name, and returns the wallet.
    #[cheatcode(group = Utilities)]
    function createWallet(string calldata walletLabel) external returns (Wallet memory wallet);

    /// Generates a wallet from the private key and returns the wallet.
    #[cheatcode(group = Utilities)]
    function createWallet(uint256 privateKey) external returns (Wallet memory wallet);

    /// Generates a wallet from the private key, labels the account with that name, and returns the wallet.
    #[cheatcode(group = Utilities)]
    function createWallet(uint256 privateKey, string calldata walletLabel) external returns (Wallet memory wallet);

    /// Get a `Wallet`'s nonce.
    #[cheatcode(group = Utilities)]
    function getNonce(Wallet calldata wallet) external returns (uint64 nonce);

    /// Signs data with a `Wallet`.
    #[cheatcode(group = Utilities)]
    function sign(Wallet calldata wallet, bytes32 digest) external returns (uint8 v, bytes32 r, bytes32 s);

    /// Derive a private key from a provided mnenomic string (or mnenomic file path)
    /// at the derivation path `m/44'/60'/0'/0/{index}`.
    #[cheatcode(group = Utilities)]
    function deriveKey(string calldata mnemonic, uint32 index) external pure returns (uint256 privateKey);
    /// Derive a private key from a provided mnenomic string (or mnenomic file path)
    /// at `{derivationPath}{index}`.
    #[cheatcode(group = Utilities)]
    function deriveKey(string calldata mnemonic, string calldata derivationPath, uint32 index)
        external
        pure
        returns (uint256 privateKey);
    /// Derive a private key from a provided mnenomic string (or mnenomic file path) in the specified language
    /// at the derivation path `m/44'/60'/0'/0/{index}`.
    #[cheatcode(group = Utilities)]
    function deriveKey(string calldata mnemonic, uint32 index, string calldata language)
        external
        pure
        returns (uint256 privateKey);
    /// Derive a private key from a provided mnenomic string (or mnenomic file path) in the specified language
    /// at `{derivationPath}{index}`.
    #[cheatcode(group = Utilities)]
    function deriveKey(string calldata mnemonic, string calldata derivationPath, uint32 index, string calldata language)
        external
        pure
        returns (uint256 privateKey);

    /// Adds a private key to the local forge wallet and returns the address.
    #[cheatcode(group = Utilities)]
    function rememberKey(uint256 privateKey) external returns (address keyAddr);

    // -------- Uncategorized Utilities --------

    /// Labels an address in call traces.
    #[cheatcode(group = Utilities)]
    function label(address account, string calldata newLabel) external;

    /// Gets the label for the specified address.
    #[cheatcode(group = Utilities)]
    function getLabel(address account) external view returns (string memory currentLabel);

    /// Compute the address a contract will be deployed at for a given deployer address and nonce.
    #[cheatcode(group = Utilities)]
    function computeCreateAddress(address deployer, uint256 nonce) external pure returns (address);

    /// Compute the address of a contract created with CREATE2 using the given CREATE2 deployer.
    #[cheatcode(group = Utilities)]
    function computeCreate2Address(bytes32 salt, bytes32 initCodeHash, address deployer) external pure returns (address);

    /// Compute the address of a contract created with CREATE2 using the default CREATE2 deployer.
    #[cheatcode(group = Utilities)]
    function computeCreate2Address(bytes32 salt, bytes32 initCodeHash) external pure returns (address);

    /// Encodes a `bytes` value to a base64 string.
    #[cheatcode(group = Utilities)]
    function toBase64(bytes calldata data) external pure returns (string memory);

    /// Encodes a `string` value to a base64 string.
    #[cheatcode(group = Utilities)]
    function toBase64(string calldata data) external pure returns (string memory);

    /// Encodes a `bytes` value to a base64url string.
    #[cheatcode(group = Utilities)]
    function toBase64URL(bytes calldata data) external pure returns (string memory);

    /// Encodes a `string` value to a base64url string.
    #[cheatcode(group = Utilities)]
    function toBase64URL(string calldata data) external pure returns (string memory);
}
}<|MERGE_RESOLUTION|>--- conflicted
+++ resolved
@@ -1820,33 +1820,6 @@
     #[cheatcode(group = Json)]
     function writeJson(string calldata json, string calldata path, string calldata valueKey) external;
 
-<<<<<<< HEAD
-    // -------- Forge execution context cheatcodes --------
-
-    /// Returns true if `forge` command was executed with `test` option.
-    #[cheatcode(group = Context)]
-    function isTestContext() external view returns (bool isTest);
-
-    /// Returns true if `forge` command was executed with `coverage` option.
-    #[cheatcode(group = Context)]
-    function isCoverageContext() external view returns (bool isCoverage);
-
-    /// Returns true if `forge` command was executed with `snapshot` option.
-    #[cheatcode(group = Context)]
-    function isSnapshotContext() external view returns (bool isSnapshot);
-
-    /// Returns true if `forge` command was executed with `script` option.
-    #[cheatcode(group = Context)]
-    function isScriptDryRunContext() external view returns (bool isScriptDryRun);
-
-    /// Returns true if `forge` command was executed with `script --broadcast` option.
-    #[cheatcode(group = Context)]
-    function isScriptBroadcastContext() external view returns (bool isScriptBroadcast);
-
-    /// Returns true if `forge` command was executed with `script --resume` option.
-    #[cheatcode(group = Context)]
-    function isScriptResumeContext() external view returns (bool isScriptResume);
-=======
     // ======== TOML Parsing and Manipulation ========
 
     // -------- Reading --------
@@ -1938,7 +1911,32 @@
     /// This is useful to replace a specific value of a TOML file, without having to parse the entire thing.
     #[cheatcode(group = Toml)]
     function writeToml(string calldata json, string calldata path, string calldata valueKey) external;
->>>>>>> d75219c5
+
+    // -------- Forge execution context cheatcodes --------
+
+    /// Returns true if `forge` command was executed with `test` option.
+    #[cheatcode(group = Context)]
+    function isTestContext() external view returns (bool isTest);
+
+    /// Returns true if `forge` command was executed with `coverage` option.
+    #[cheatcode(group = Context)]
+    function isCoverageContext() external view returns (bool isCoverage);
+
+    /// Returns true if `forge` command was executed with `snapshot` option.
+    #[cheatcode(group = Context)]
+    function isSnapshotContext() external view returns (bool isSnapshot);
+
+    /// Returns true if `forge` command was executed with `script` option.
+    #[cheatcode(group = Context)]
+    function isScriptDryRunContext() external view returns (bool isScriptDryRun);
+
+    /// Returns true if `forge` command was executed with `script --broadcast` option.
+    #[cheatcode(group = Context)]
+    function isScriptBroadcastContext() external view returns (bool isScriptBroadcast);
+
+    /// Returns true if `forge` command was executed with `script --resume` option.
+    #[cheatcode(group = Context)]
+    function isScriptResumeContext() external view returns (bool isScriptResume);
 
     // -------- Key Management --------
 
