--- conflicted
+++ resolved
@@ -7880,7 +7880,46 @@
     },
     {
       "func": {
-<<<<<<< HEAD
+        "id": "writeToml_0",
+        "description": "Takes serialized JSON, converts to TOML and write a serialized TOML to a file.",
+        "declaration": "function writeToml(string calldata json, string calldata path) external;",
+        "visibility": "external",
+        "mutability": "",
+        "signature": "writeToml(string,string)",
+        "selector": "0xc0865ba7",
+        "selectorBytes": [
+          192,
+          134,
+          91,
+          167
+        ]
+      },
+      "group": "toml",
+      "status": "stable",
+      "safety": "safe"
+    },
+    {
+      "func": {
+        "id": "writeToml_1",
+        "description": "Takes serialized JSON, converts to TOML and write a serialized TOML table to an **existing** TOML file, replacing a value with key = <value_key.>\nThis is useful to replace a specific value of a TOML file, without having to parse the entire thing.",
+        "declaration": "function writeToml(string calldata json, string calldata path, string calldata valueKey) external;",
+        "visibility": "external",
+        "mutability": "",
+        "signature": "writeToml(string,string,string)",
+        "selector": "0x51ac6a33",
+        "selectorBytes": [
+          81,
+          172,
+          106,
+          51
+        ]
+      },
+      "group": "toml",
+      "status": "stable",
+      "safety": "safe"
+    },
+    {
+      "func": {
         "id": "isTestContext",
         "description": "Returns true if the current execution context is test.",
         "declaration": "function isTestContext() external view returns (bool isTest);",
@@ -7977,29 +8016,10 @@
       },
       "group": "context",
       "status": "unstable",
-=======
-        "id": "writeToml_0",
-        "description": "Takes serialized JSON, converts to TOML and write a serialized TOML to a file.",
-        "declaration": "function writeToml(string calldata json, string calldata path) external;",
-        "visibility": "external",
-        "mutability": "",
-        "signature": "writeToml(string,string)",
-        "selector": "0xc0865ba7",
-        "selectorBytes": [
-          192,
-          134,
-          91,
-          167
-        ]
-      },
-      "group": "toml",
-      "status": "stable",
->>>>>>> d75219c5
-      "safety": "safe"
-    },
-    {
-      "func": {
-<<<<<<< HEAD
+      "safety": "safe"
+    },
+    {
+      "func": {
         "id": "isScriptResumeContext",
         "description": "Returns true if the current execution context is script resume.",
         "declaration": "function isScriptResumeContext() external view returns (bool isScriptResume);",
@@ -8016,24 +8036,6 @@
       },
       "group": "context",
       "status": "unstable",
-=======
-        "id": "writeToml_1",
-        "description": "Takes serialized JSON, converts to TOML and write a serialized TOML table to an **existing** TOML file, replacing a value with key = <value_key.>\nThis is useful to replace a specific value of a TOML file, without having to parse the entire thing.",
-        "declaration": "function writeToml(string calldata json, string calldata path, string calldata valueKey) external;",
-        "visibility": "external",
-        "mutability": "",
-        "signature": "writeToml(string,string,string)",
-        "selector": "0x51ac6a33",
-        "selectorBytes": [
-          81,
-          172,
-          106,
-          51
-        ]
-      },
-      "group": "toml",
-      "status": "stable",
->>>>>>> d75219c5
       "safety": "safe"
     }
   ]
