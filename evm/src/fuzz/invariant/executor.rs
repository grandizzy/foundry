--- conflicted
+++ resolved
@@ -568,12 +568,6 @@
     shrink_sequence: bool,
 ) -> (bool, Option<BTreeMap<String, RawCallResult>>) {
     let mut call_results = None;
-<<<<<<< HEAD
-    if !call_result.reverted {
-        call_results =
-            assert_invariants(invariant_contract, executor, calldata, failures, shrink_sequence)
-                .ok();
-=======
 
     // Detect handler assertion failures first.
     let handlers_failed = targeted_contracts
@@ -583,8 +577,7 @@
 
     // Assert invariants IFF the call did not revert and the handlers did not fail.
     if !call_result.reverted && !handlers_failed {
-        call_results = assert_invariants(invariant_contract, executor, calldata, failures).ok();
->>>>>>> dd125cbb
+        call_results = assert_invariants(invariant_contract, executor, calldata, failures, shrink_sequence).ok();
         if call_results.is_none() {
             return (false, None)
         }
